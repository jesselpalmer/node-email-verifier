--- conflicted
+++ resolved
@@ -72,14 +72,7 @@
       expect(disposableDomains.size).toBeGreaterThan(500);
       expect(disposableDomains.size).toBeLessThan(1000);
 
-<<<<<<< HEAD
       // The actual count is validated above; ensure it remains within the expected range.
-=======
-      // Log the actual count for reference when updating
-      console.log(
-        `Current disposable domains count: ${disposableDomains.size}`
-      );
->>>>>>> a19b18d0
     });
   });
 
