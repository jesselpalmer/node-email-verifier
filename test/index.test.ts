import emailValidator, {
  EmailValidatorOptions,
  ValidationResult,
  ErrorCode,
} from '../src/index';
<<<<<<< HEAD
import { EmailValidationError } from '../src/errors';
=======
import { ErrorCode } from '../src/errors';
>>>>>>> c0f785ae

// Mock DNS resolver for testing
const mockResolveMx = async (hostname: string) => {
  if (hostname === 'exam-ple.com') {
    return [{ exchange: 'mx.exam-ple.com', priority: 10 }];
  }
  if (hostname === 'adafwefewsd.com') {
    throw new Error('getaddrinfo ENOTFOUND adafwefewsd.com');
  }
  if (hostname === 'example.com') {
    return [{ exchange: 'mx.example.com', priority: 10 }];
  }
  // Default: return valid MX records
  return [{ exchange: `mx.${hostname}`, priority: 10 }];
};

// Slow mock resolver for timeout testing
const slowMockResolveMx = async () => {
  await new Promise((resolve) => setTimeout(resolve, 100)); // 100ms delay
  return [{ exchange: 'mx.example.com', priority: 10 }];
};

describe('Email Validator', () => {
  describe('with MX record check', () => {
    test('should validate correct email format and MX record exists', async () => {
      expect(
        await emailValidator('test@example.com', {
          _resolveMx: mockResolveMx,
        } as any)
      ).toBe(true);
    });

    test('should reject email from domain without MX records', async () => {
      expect(
        await emailValidator('test@adafwefewsd.com', {
          _resolveMx: mockResolveMx,
        } as any)
      ).toBe(false);
    });

    test('should timeout MX record check with string timeout', async () => {
      await expect(
        emailValidator('test@example.com', {
          timeout: '1ms',
          _resolveMx: slowMockResolveMx,
        } as any)
      ).rejects.toThrow('DNS lookup timed out');
    });

    test('should throw EmailValidationError with DNS_LOOKUP_TIMEOUT code', async () => {
      try {
        await emailValidator('test@example.com', {
          timeout: '1ms',
          _resolveMx: slowMockResolveMx,
        } as any);
      } catch (error) {
        expect(error).toBeInstanceOf(EmailValidationError);
        expect((error as EmailValidationError).code).toBe(
          ErrorCode.DNS_LOOKUP_TIMEOUT
        );
      }
    });

    test('should timeout MX record check with number timeout', async () => {
      await expect(
        emailValidator('test@example.com', {
          timeout: 1,
          _resolveMx: slowMockResolveMx,
        } as any)
      ).rejects.toThrow('DNS lookup timed out');
    });

    test('should throw EmailValidationError with DNS_LOOKUP_TIMEOUT code for number timeout', async () => {
      try {
        await emailValidator('test@example.com', {
          timeout: 1,
          _resolveMx: slowMockResolveMx,
        } as any);
      } catch (error) {
        expect(error).toBeInstanceOf(EmailValidationError);
        expect((error as EmailValidationError).code).toBe(
          ErrorCode.DNS_LOOKUP_TIMEOUT
        );
      }
    });

    test('should accept various valid ms.StringValue timeout formats', async () => {
      // Test various valid string formats
      const validTimeouts = [
        '100', // plain number string
        '2s', // seconds
        '100ms', // milliseconds
        '1m', // minutes
        '1h', // hours
        '1d', // days
        '1 second', // with space and unit name
        '2 minutes', // plural
        '100 ms', // with space
      ];

      for (const timeout of validTimeouts) {
        await expect(
          emailValidator('test@example.com', {
            checkMx: false,
            timeout,
          })
        ).resolves.toBe(true);
      }
    });

    test('should handle timeout with mixed case units', async () => {
      const mixedCaseTimeouts = ['100MS', '2S', '1M', '1H', '1D'];

      for (const timeout of mixedCaseTimeouts) {
        await expect(
          emailValidator('test@example.com', {
            checkMx: false,
            timeout,
          })
        ).resolves.toBe(true);
      }
    });

    test('should reject non-string inputs', async () => {
      expect(await emailValidator(undefined)).toBe(false);
      expect(await emailValidator(null)).toBe(false);
      expect(await emailValidator(1234)).toBe(false);
      expect(await emailValidator({})).toBe(false);
    });

    test('should reject email with invalid domain format', async () => {
      expect(await emailValidator('test@invalid-domain')).toBe(false);
    });

    test('should reject email with special characters in domain', async () => {
      expect(await emailValidator('test@exam$ple.com')).toBe(false);
    });

    test('should reject email with spaces', async () => {
      expect(await emailValidator('test @example.com')).toBe(false);
    });

    test('should reject email with double dots in domain', async () => {
      expect(await emailValidator('test@exa..mple.com')).toBe(false);
    });

    test('should validate email with numeric local part', async () => {
      expect(
        await emailValidator('12345@example.com', {
          _resolveMx: mockResolveMx,
        } as any)
      ).toBe(true);
    });

    test('should validate email with hyphen in domain', async () => {
      expect(
        await emailValidator('test@exam-ple.com', {
          _resolveMx: mockResolveMx,
        } as any)
      ).toBe(true);
    });

    test('should reject email with underscore in domain', async () => {
      expect(await emailValidator('test@exam_ple.com')).toBe(false);
    });
  });

  describe('without MX record check', () => {
    test('should validate correct email format regardless of MX records', async () => {
      expect(await emailValidator('test@example.com', false)).toBe(true);
    });

    test('should reject incorrect email format regardless of MX records', async () => {
      expect(await emailValidator('invalid-email', false)).toBe(false);
    });

    test('should validate email from domain without MX records', async () => {
      expect(await emailValidator('test@adafwefewsd.com', false)).toBe(true);
    });

    test('should reject non-string inputs', async () => {
      expect(await emailValidator(undefined, false)).toBe(false);
      expect(await emailValidator(null, false)).toBe(false);
      expect(await emailValidator(1234, false)).toBe(false);
      expect(await emailValidator({}, false)).toBe(false);
    });

    test('should reject email with spaces', async () => {
      expect(await emailValidator('test @example.com', false)).toBe(false);
    });

    test('should reject email with double dots in domain', async () => {
      expect(await emailValidator('test@exa..mple.com', false)).toBe(false);
    });

    test('should validate email with numeric local part', async () => {
      expect(await emailValidator('12345@example.com', false)).toBe(true);
    });

    test('should validate email with hyphen in domain', async () => {
      expect(await emailValidator('test@exam-ple.com', false)).toBe(true);
    });

    test('should reject email with underscore in domain', async () => {
      expect(await emailValidator('test@exam_ple.com', false)).toBe(false);
    });
  });

  describe('backward compatibility', () => {
    test('should validate correct email format and MX record exists with boolean opts', async () => {
      expect(
        await emailValidator('test@example.com', {
          checkMx: true,
          _resolveMx: mockResolveMx,
        } as any)
      ).toBe(true);
    });

    test('should validate correct email format without MX record check with boolean opts', async () => {
      expect(await emailValidator('test@example.com', false)).toBe(true);
    });
  });

  describe('options parameter', () => {
    test('should validate correct email format with checkMx set to true', async () => {
      expect(
        await emailValidator('test@example.com', {
          checkMx: true,
          _resolveMx: mockResolveMx,
        } as any)
      ).toBe(true);
    });

    test('should validate correct email format with checkMx set to false', async () => {
      expect(await emailValidator('test@example.com', { checkMx: false })).toBe(
        true
      );
    });

    test('should timeout with custom timeout setting as string', async () => {
      // Use httpbin.org with very short timeout - should either timeout or return false
      const result = await emailValidator('test@httpbin.org', {
        timeout: '1ms',
      }).catch((error) => error.message);

      // Should either timeout or return false (both are acceptable for very short timeout)
      expect(
        typeof result === 'string'
          ? result.includes('timed out')
          : result === false
      ).toBe(true);
    });

    test('should timeout with custom timeout setting as number', async () => {
      // Use httpbin.org with very short timeout - should either timeout or return false
      const result = await emailValidator('test@httpbin.org', {
        timeout: 1,
      }).catch((error) => error.message);

      // Should either timeout or return false (both are acceptable for very short timeout)
      expect(
        typeof result === 'string'
          ? result.includes('timed out')
          : result === false
      ).toBe(true);
    });

    test('should validate correct email format with custom timeout setting as string', async () => {
      expect(
        await emailValidator('test@example.com', {
          timeout: '5s',
          _resolveMx: mockResolveMx,
        } as any)
      ).toBe(true);
    });

    test('should validate correct email format with custom timeout setting as number', async () => {
      expect(
        await emailValidator('test@example.com', {
          timeout: 5000,
          _resolveMx: mockResolveMx,
        } as any)
      ).toBe(true);
    });

    test('should validate correct email format and MX record exists with both options set', async () => {
      expect(
        await emailValidator('test@example.com', {
          checkMx: true,
          timeout: '5s',
          _resolveMx: mockResolveMx,
        } as any)
      ).toBe(true);
    });

    test('should validate correct email format without MX record check and custom timeout', async () => {
      expect(
        await emailValidator('test@example.com', {
          checkMx: false,
          timeout: '5s',
        })
      ).toBe(true);
    });

    test('should validate email with hyphen in domain with checkMx option', async () => {
      expect(
        await emailValidator('test@exam-ple.com', {
          checkMx: true,
          _resolveMx: mockResolveMx,
        } as any)
      ).toBe(true);
    });
  });

  describe('edge cases and additional validation', () => {
    test('should handle empty string', async () => {
      expect(await emailValidator('')).toBe(false);
    });

    test('should handle whitespace-only strings', async () => {
      expect(await emailValidator('   ')).toBe(false);
      expect(await emailValidator('\t')).toBe(false);
      expect(await emailValidator('\n')).toBe(false);
    });

    test('should handle very long email addresses', async () => {
      const longLocal = 'a'.repeat(64); // Maximum local part length
      const longDomain = 'example.com';
      expect(await emailValidator(`${longLocal}@${longDomain}`, false)).toBe(
        true
      );

      const tooLongLocal = 'a'.repeat(65); // Exceeds maximum
      expect(await emailValidator(`${tooLongLocal}@${longDomain}`, false)).toBe(
        false
      );
    });

    test('should handle international domain names', async () => {
      expect(await emailValidator('test@münchen.de', false)).toBe(true);
      expect(await emailValidator('test@xn--mnchen-3ya.de', false)).toBe(true); // Punycode
    });

    test('should handle plus addressing', async () => {
      expect(await emailValidator('user+tag@example.com', false)).toBe(true);
      expect(await emailValidator('user+tag+more@example.com', false)).toBe(
        true
      );
    });

    test('should handle quoted local parts', async () => {
      expect(await emailValidator('"user name"@example.com', false)).toBe(true);
      expect(await emailValidator('"user@domain"@example.com', false)).toBe(
        true
      );
    });

    test('should handle IP address domains', async () => {
      // Note: The validator library may not support IP address domains
      expect(await emailValidator('user@[192.168.1.1]', false)).toBe(false);
      expect(await emailValidator('user@[IPv6:2001:db8::1]', false)).toBe(
        false
      );
    });

    test('should reject malformed IP addresses', async () => {
      expect(await emailValidator('user@[999.999.999.999]', false)).toBe(false);
      expect(await emailValidator('user@[192.168.1]', false)).toBe(false);
    });

    test('should handle subdomain addresses', async () => {
      expect(await emailValidator('test@mail.example.com', false)).toBe(true);
      expect(
        await emailValidator('test@deep.sub.domain.example.com', false)
      ).toBe(true);
    });
  });

  describe('timeout edge cases', () => {
    test('should handle zero timeout', async () => {
      // Zero timeout should throw an error
      await expect(
        emailValidator('test@httpbin.org', {
          timeout: 0,
        })
      ).rejects.toThrow('Invalid timeout value: 0');
    });

    test('should throw EmailValidationError with INVALID_TIMEOUT_VALUE code for zero timeout', async () => {
      try {
        await emailValidator('test@httpbin.org', {
          timeout: 0,
        });
      } catch (error) {
        expect(error).toBeInstanceOf(EmailValidationError);
        expect((error as EmailValidationError).code).toBe(
          ErrorCode.INVALID_TIMEOUT_VALUE
        );
      }
    });

    test('should handle negative timeout', async () => {
      // Negative timeout should throw an error
      await expect(
        emailValidator('test@httpbin.org', {
          timeout: -1,
        })
      ).rejects.toThrow('Invalid timeout value: -1');
    });

    test('should throw EmailValidationError with INVALID_TIMEOUT_VALUE code for negative timeout', async () => {
      try {
        await emailValidator('test@httpbin.org', {
          timeout: -1,
        });
      } catch (error) {
        expect(error).toBeInstanceOf(EmailValidationError);
        expect((error as EmailValidationError).code).toBe(
          ErrorCode.INVALID_TIMEOUT_VALUE
        );
      }
    });

    test('should handle invalid timeout strings', async () => {
      // Invalid timeout strings should throw an error
      await expect(
        emailValidator('test@httpbin.org', {
          timeout: 'invalid',
        })
      ).rejects.toThrow('Invalid timeout value: invalid');
    });

    test('should throw EmailValidationError with INVALID_TIMEOUT_VALUE code for invalid timeout strings', async () => {
      try {
        await emailValidator('test@httpbin.org', {
          timeout: 'invalid',
        });
      } catch (error) {
        expect(error).toBeInstanceOf(EmailValidationError);
        expect((error as EmailValidationError).code).toBe(
          ErrorCode.INVALID_TIMEOUT_VALUE
        );
      }
    });
  });

  describe('DNS and network error scenarios', () => {
    const mockResolveMxWithErrors = async (hostname: string) => {
      if (hostname === 'timeout-domain.com') {
        // Simulate a long delay that would cause timeout
        await new Promise((resolve) => setTimeout(resolve, 100));
        return [{ exchange: 'mx.timeout-domain.com', priority: 10 }];
      }
      if (hostname === 'network-error.com') {
        throw new Error('ENOTFOUND network-error.com');
      }
      if (hostname === 'dns-failure.com') {
        throw new Error('DNS server failure');
      }
      if (hostname === 'no-mx.com') {
        return []; // Empty MX records
      }
      // For known test domains, return valid records
      if (hostname === 'example.com' || hostname === 'exam-ple.com') {
        return [{ exchange: `mx.${hostname}`, priority: 10 }];
      }
      // For unknown domains, throw an error
      throw new Error(`ENOTFOUND ${hostname}`);
    };

    test('should handle domains with no MX records', async () => {
      expect(
        await emailValidator('test@no-mx.com', {
          _resolveMx: mockResolveMxWithErrors,
        } as any)
      ).toBe(false);
    });

    test('should handle network errors gracefully', async () => {
      // Check if the domain passes format validation first
      expect(await emailValidator('test@network-error.com', false)).toBe(true); // Format should be valid

      // Now test with MX checking - should catch error and return false
      expect(
        await emailValidator('test@network-error.com', {
          _resolveMx: mockResolveMxWithErrors,
        } as any)
      ).toBe(false);
    });

    test('should handle DNS server failures', async () => {
      expect(
        await emailValidator('test@dns-failure.com', {
          _resolveMx: mockResolveMxWithErrors,
        } as any)
      ).toBe(false);
    });

    test('should timeout on slow DNS responses', async () => {
      // Use httpbin.org with very short timeout - should either timeout or return false
      const result = await emailValidator('test@httpbin.org', {
        timeout: 1,
      }).catch((error) => error.message);

      // Should either timeout or return false (both are acceptable for very short timeout)
      expect(
        typeof result === 'string'
          ? result.includes('timed out')
          : result === false
      ).toBe(true);
    });

    test.each([
      {
        timeout: 'invalid-timeout',
        expectedError: 'Invalid timeout value: invalid-timeout',
      },
      { timeout: 'abc', expectedError: 'Invalid timeout value: abc' },
      { timeout: '5x', expectedError: 'Invalid timeout value: 5x' },
      {
        timeout: 'notanumber',
        expectedError: 'Invalid timeout value: notanumber',
      },
      { timeout: 'timeout', expectedError: 'Invalid timeout value: timeout' },
      { timeout: '1.5s.5', expectedError: 'Invalid timeout value: 1.5s.5' },
      { timeout: '-5s', expectedError: 'Invalid timeout value: -5s' },
      { timeout: -100, expectedError: 'Invalid timeout value: -100' },
      { timeout: 0, expectedError: 'Invalid timeout value: 0' },
    ])(
      'should throw error for invalid timeout value: $timeout',
      async ({ timeout, expectedError }) => {
        await expect(
          emailValidator('test@example.com', { timeout: timeout as any })
        ).rejects.toThrow(expectedError);
      }
    );
  });

  describe('TypeScript type validation', () => {
    test('should accept EmailValidatorOptions interface', async () => {
      const options: EmailValidatorOptions = {
        checkMx: true,
        timeout: '5s',
      };
      expect(
        await emailValidator('test@example.com', {
          ...options,
          _resolveMx: mockResolveMx,
        } as any)
      ).toBe(true);
    });

    test('should work with partial options', async () => {
      const options: Partial<EmailValidatorOptions> = {
        checkMx: false,
      };
      expect(await emailValidator('test@example.com', options)).toBe(true);
    });
  });

  describe('boundary value testing', () => {
    test('should handle minimum valid email', async () => {
      expect(await emailValidator('a@b.co', false)).toBe(true);
    });

    test('should handle emails at domain length limits', async () => {
      const maxDomainLabel = 'a'.repeat(63); // Max DNS label length
      expect(await emailValidator(`test@${maxDomainLabel}.com`, false)).toBe(
        true
      );

      const tooLongLabel = 'a'.repeat(64);
      expect(await emailValidator(`test@${tooLongLabel}.com`, false)).toBe(
        false
      );
    });

    test('should handle maximum total email length', async () => {
      // The validator library may have stricter limits than RFC 5321
      const longLocal = 'a'.repeat(64);
      const longDomain = `${'b'.repeat(60)}.com`; // More reasonable domain length
      const longEmail = `${longLocal}@${longDomain}`;
      expect(await emailValidator(longEmail, false)).toBe(true);
    });
  });

  describe('concurrent validation', () => {
    test('should handle multiple concurrent validations', async () => {
      const emails = [
        'test1@example.com',
        'test2@example.com',
        'test3@example.com',
        'invalid-email',
        'test4@example.com',
      ];

      const promises = emails.map((email) =>
        emailValidator(email, { _resolveMx: mockResolveMx } as any)
      );

      const results = await Promise.all(promises);
      expect(results).toEqual([true, true, true, false, true]);
    });

    test('should handle concurrent timeout scenarios', async () => {
      // Use httpbin.org with very short timeout
      const promises = [
        emailValidator('test1@httpbin.org', { timeout: 1 }).catch(
          () => 'timeout'
        ),
        emailValidator('test2@httpbin.org', { timeout: 1 }).catch(
          () => 'timeout'
        ),
      ];

      const results = await Promise.all(promises);
      // Should either be ['timeout', 'timeout'] or [false, false] depending on Node.js version
      const allTimeoutOrFalse = results.every(
        (r) => r === 'timeout' || r === false
      );
      expect(allTimeoutOrFalse).toBe(true);
    });
  });

  describe('new features: disposable email detection', () => {
    test('should reject disposable email from 10minutemail.com', async () => {
      expect(
        await emailValidator('test@10minutemail.com', {
          checkDisposable: true,
          checkMx: false,
        })
      ).toBe(false);
    });

    test('should reject disposable email from guerrillamail.com', async () => {
      expect(
        await emailValidator('test@guerrillamail.com', {
          checkDisposable: true,
          checkMx: false,
        })
      ).toBe(false);
    });

    test('should reject disposable email from yopmail.com', async () => {
      expect(
        await emailValidator('test@yopmail.com', {
          checkDisposable: true,
          checkMx: false,
        })
      ).toBe(false);
    });

    test('should accept non-disposable email when checkDisposable is true', async () => {
      expect(
        await emailValidator('test@gmail.com', {
          checkDisposable: true,
          checkMx: false,
        })
      ).toBe(true);
    });

    test('should accept disposable email when checkDisposable is false (default)', async () => {
      expect(
        await emailValidator('test@10minutemail.com', {
          checkDisposable: false,
          checkMx: false,
        })
      ).toBe(true);
    });

    test('should work with MX checking and disposable checking combined', async () => {
      expect(
        await emailValidator('test@10minutemail.com', {
          checkDisposable: true,
          checkMx: true,
          _resolveMx: mockResolveMx,
        } as any)
      ).toBe(false);
    });
  });

  describe('new features: detailed validation results', () => {
    test('should return detailed results when detailed=true', async () => {
      const result = (await emailValidator('test@example.com', {
        detailed: true,
        checkMx: false,
      })) as ValidationResult;

      expect(result).toMatchObject({
        valid: true,
        email: 'test@example.com',
        format: { valid: true },
      });
      expect(result.errorCode).toBeUndefined();
    });

    test('should return detailed results for invalid format', async () => {
      const result = (await emailValidator('invalid-email', {
        detailed: true,
      })) as ValidationResult;

      expect(result).toMatchObject({
        valid: false,
        email: 'invalid-email',
        format: {
          valid: false,
          reason: 'Invalid email format',
          errorCode: ErrorCode.INVALID_EMAIL_FORMAT,
        },
        errorCode: ErrorCode.INVALID_EMAIL_FORMAT,
      });
    });

    test('should return detailed results for disposable email', async () => {
      const result = (await emailValidator('test@10minutemail.com', {
        detailed: true,
        checkDisposable: true,
        checkMx: false,
      })) as ValidationResult;

      expect(result).toMatchObject({
        valid: false,
        email: 'test@10minutemail.com',
        format: { valid: true },
        disposable: {
          valid: false,
          provider: '10minutemail.com',
          reason: 'Email from disposable provider',
          errorCode: ErrorCode.DISPOSABLE_EMAIL,
        },
        errorCode: ErrorCode.DISPOSABLE_EMAIL,
      });
    });

    test('should return detailed results for MX record validation', async () => {
      const result = (await emailValidator('test@example.com', {
        detailed: true,
        checkMx: true,
        _resolveMx: mockResolveMx,
      } as any)) as ValidationResult;

      expect(result).toMatchObject({
        valid: true,
        email: 'test@example.com',
        format: { valid: true },
        mx: {
          valid: true,
          records: [{ exchange: 'mx.example.com', priority: 10 }],
        },
      });
    });

    test('should return detailed results for failed MX record validation', async () => {
      const result = (await emailValidator('test@adafwefewsd.com', {
        detailed: true,
        checkMx: true,
        _resolveMx: mockResolveMx,
      } as any)) as ValidationResult;

      expect(result).toMatchObject({
        valid: false,
        email: 'test@adafwefewsd.com',
        format: { valid: true },
        mx: {
          valid: false,
          reason: expect.stringContaining('DNS lookup failed'),
          errorCode: ErrorCode.DNS_LOOKUP_FAILED,
        },
        errorCode: ErrorCode.DNS_LOOKUP_FAILED,
      });
    });

    test('should return detailed results for non-string input', async () => {
      const result = (await emailValidator(123, {
        detailed: true,
      })) as ValidationResult;

      expect(result).toMatchObject({
        valid: false,
        email: '123',
        format: {
          valid: false,
          reason: 'Email must be a string',
<<<<<<< HEAD
          errorCode: ErrorCode.EMAIL_MUST_BE_STRING,
=======
          errorCode: ErrorCode.INVALID_INPUT_TYPE,
>>>>>>> c0f785ae
        },
        errorCode: ErrorCode.EMAIL_MUST_BE_STRING,
      });
    });

    test('should return detailed results for empty string', async () => {
      const result = (await emailValidator('', {
        detailed: true,
      })) as ValidationResult;

      expect(result).toMatchObject({
        valid: false,
        email: '',
        format: {
          valid: false,
          reason: 'Email cannot be empty',
<<<<<<< HEAD
          errorCode: ErrorCode.EMAIL_CANNOT_BE_EMPTY,
=======
          errorCode: ErrorCode.EMAIL_EMPTY,
>>>>>>> c0f785ae
        },
        errorCode: ErrorCode.EMAIL_CANNOT_BE_EMPTY,
      });
    });

    test('should return detailed results with all validations enabled', async () => {
      const result = (await emailValidator('test@gmail.com', {
        detailed: true,
        checkMx: true,
        checkDisposable: true,
        _resolveMx: mockResolveMx,
      } as any)) as ValidationResult;

      expect(result).toMatchObject({
        valid: true,
        email: 'test@gmail.com',
        format: { valid: true },
        mx: {
          valid: true,
          records: [{ exchange: 'mx.gmail.com', priority: 10 }],
        },
        disposable: {
          valid: true,
          provider: null,
        },
      });
    });

    test('should skip MX check for disposable email and include error code', async () => {
      const result = (await emailValidator('test@10minutemail.com', {
        detailed: true,
        checkMx: true,
        checkDisposable: true,
        _resolveMx: mockResolveMx,
      } as any)) as ValidationResult;

      expect(result).toMatchObject({
        valid: false,
        email: 'test@10minutemail.com',
        format: { valid: true },
        disposable: {
          valid: false,
          provider: '10minutemail.com',
          reason: 'Email from disposable provider',
          errorCode: ErrorCode.DISPOSABLE_EMAIL,
        },
        mx: {
          valid: false,
          reason: 'Skipped due to disposable email',
          errorCode: ErrorCode.MX_SKIPPED_DISPOSABLE,
        },
      });
    });

    test('should return NO_MX_RECORDS error code for domains without MX records', async () => {
      const mockNoMxResolver = async (hostname: string) => {
        if (hostname === 'no-mx-domain.com') {
          return []; // Empty MX records
        }
        return [{ exchange: `mx.${hostname}`, priority: 10 }];
      };

      const result = (await emailValidator('test@no-mx-domain.com', {
        detailed: true,
        checkMx: true,
        _resolveMx: mockNoMxResolver,
      } as any)) as ValidationResult;

      expect(result).toMatchObject({
        valid: false,
        email: 'test@no-mx-domain.com',
        format: { valid: true },
        mx: {
          valid: false,
          reason: 'No MX records found',
          errorCode: ErrorCode.NO_MX_RECORDS,
        },
      });
    });

    test('should return DNS_LOOKUP_TIMEOUT error code on timeout', async () => {
      const slowResolver = async () => {
        await new Promise((resolve) => setTimeout(resolve, 100));
        return [{ exchange: 'mx.example.com', priority: 10 }];
      };

      await expect(
        emailValidator('test@example.com', {
          detailed: true,
          checkMx: true,
          timeout: '1ms',
          _resolveMx: slowResolver,
        } as any)
      ).rejects.toThrow('DNS lookup timed out');
    });

    test('should return INVALID_TIMEOUT_VALUE error code for invalid timeout', async () => {
      await expect(
        emailValidator('test@example.com', {
          detailed: true,
          timeout: 'invalid',
        })
      ).rejects.toThrow('Invalid timeout value: invalid');

      await expect(
        emailValidator('test@example.com', {
          detailed: true,
          timeout: 'invalid',
        })
      ).rejects.toMatchObject({
        message: 'Invalid timeout value: invalid',
        code: ErrorCode.INVALID_TIMEOUT_VALUE,
      });

      await expect(
        emailValidator('test@example.com', {
          detailed: true,
          timeout: 0,
        })
      ).rejects.toThrow('Invalid timeout value: 0');

      await expect(
        emailValidator('test@example.com', {
          detailed: true,
          timeout: 0,
        })
      ).rejects.toMatchObject({
        message: 'Invalid timeout value: 0',
        code: ErrorCode.INVALID_TIMEOUT_VALUE,
      });
    });

    test('should handle UNKNOWN_ERROR cases', async () => {
      const mockErrorResolver = async () => {
        // Throw a non-Error object to trigger unknown error handling
        throw 'string error';
      };

      const result = (await emailValidator('test@example.com', {
        detailed: true,
        checkMx: true,
        _resolveMx: mockErrorResolver,
      } as any)) as ValidationResult;

      expect(result).toMatchObject({
        valid: false,
        email: 'test@example.com',
        format: { valid: true },
        mx: {
          valid: false,
          reason: 'DNS lookup failed: Unknown error',
          errorCode: ErrorCode.DNS_LOOKUP_FAILED,
        },
      });
    });

    test('should return boolean when detailed=false (default)', async () => {
      const result = await emailValidator('test@example.com', {
        detailed: false,
        checkMx: false,
      });

      expect(typeof result).toBe('boolean');
      expect(result).toBe(true);
    });
  });

  describe('backward compatibility with new features', () => {
    test('should maintain backward compatibility - boolean return by default', async () => {
      const result = await emailValidator('test@example.com');
      expect(typeof result).toBe('boolean');
    });

    test('should maintain backward compatibility - boolean parameter still works', async () => {
      const result = await emailValidator('test@example.com', true);
      expect(typeof result).toBe('boolean');
    });

    test('should maintain backward compatibility - existing options work', async () => {
      const result = await emailValidator('test@example.com', {
        checkMx: false,
        timeout: '5s',
      });
      expect(typeof result).toBe('boolean');
      expect(result).toBe(true);
    });
  });

  describe('edge cases with new features', () => {
    test('should handle case-insensitive disposable domain check', async () => {
      expect(
        await emailValidator('test@10MinuteMail.com', {
          checkDisposable: true,
          checkMx: false,
        })
      ).toBe(false);
    });

    test('should handle exceptions thrown outside checkMxRecords in non-detailed mode', async () => {
      // Create a mock that simulates an unexpected error during the Promise.race
      const mockErrorResolveMx = async () => {
        // Return a promise that rejects after being called
        return Promise.reject(new Error('Unexpected error'));
      };

      const result = await emailValidator('test@example.com', {
        checkMx: true,
        detailed: false,
        timeout: '10s',
        _resolveMx: mockErrorResolveMx,
      } as any).catch(() => false);

      expect(result).toBe(false);
    });

    test('should handle exceptions thrown outside checkMxRecords in detailed mode', async () => {
      // Create a mock that simulates an unexpected error during the Promise.race
      const mockErrorResolveMx = async () => {
        // Return a promise that rejects after being called
        return Promise.reject(new Error('Unexpected error'));
      };

      const result = (await emailValidator('test@example.com', {
        checkMx: true,
        detailed: true,
        timeout: '10s',
        _resolveMx: mockErrorResolveMx,
      } as any)) as ValidationResult;

      expect(result.valid).toBe(false);
      expect(result.mx?.valid).toBe(false);
      expect(result.mx?.reason).toBe('DNS lookup failed: Unexpected error');
    });

    test('should handle detailed results with timeout', async () => {
      await expect(
        emailValidator('test@example.com', {
          detailed: true,
          timeout: '1ms',
          _resolveMx: slowMockResolveMx,
        } as any)
      ).rejects.toThrow('DNS lookup timed out');
    });

    test('should include disposable check only when enabled in detailed results', async () => {
      const result = (await emailValidator('test@gmail.com', {
        detailed: true,
        checkDisposable: false,
        checkMx: false,
      })) as ValidationResult;

      expect(result.disposable).toBeUndefined();
    });

    test('should include MX check only when enabled in detailed results', async () => {
      const result = (await emailValidator('test@gmail.com', {
        detailed: true,
        checkMx: false,
      })) as ValidationResult;

      expect(result.mx).toBeUndefined();
    });

    test('should short-circuit MX lookup when disposable email detected in detailed mode', async () => {
      const result = (await emailValidator('test@10minutemail.com', {
        detailed: true,
        checkMx: true,
        checkDisposable: true,
      })) as ValidationResult;

      expect(result.valid).toBe(false);
      expect(result.disposable?.valid).toBe(false);
      expect(result.mx?.valid).toBe(false);
      expect(result.mx?.reason).toBe('Skipped due to disposable email');
      expect(result.mx?.errorCode).toBe(ErrorCode.MX_SKIPPED_DISPOSABLE);
    });
  });

  describe('error codes comprehensive testing', () => {
    test('should return NO_MX_RECORDS error code when no MX records found', async () => {
      const mockNoMxRecords = async () => [];
      const result = (await emailValidator('test@example.com', {
        detailed: true,
        checkMx: true,
        _resolveMx: mockNoMxRecords,
      } as any)) as ValidationResult;

      expect(result.valid).toBe(false);
      expect(result.mx?.valid).toBe(false);
      expect(result.mx?.errorCode).toBe(ErrorCode.NO_MX_RECORDS);
      expect(result.errorCode).toBe(ErrorCode.NO_MX_RECORDS);
    });

    test('should handle all error codes for invalid timeouts', async () => {
      const invalidTimeouts = [
        { value: 'abc', expected: 'Invalid timeout value: abc' },
        { value: '5x', expected: 'Invalid timeout value: 5x' },
        { value: -100, expected: 'Invalid timeout value: -100' },
        { value: 0, expected: 'Invalid timeout value: 0' },
      ];

      for (const { value, expected } of invalidTimeouts) {
        try {
          await emailValidator('test@example.com', { timeout: value as any });
          fail('Should have thrown');
        } catch (error) {
          expect(error).toBeInstanceOf(EmailValidationError);
          expect((error as EmailValidationError).code).toBe(
            ErrorCode.INVALID_TIMEOUT_VALUE
          );
          expect((error as EmailValidationError).message).toBe(expected);
        }
      }
    });

    test('should return correct error codes for all format validation failures', async () => {
      const testCases = [
        { email: 123, errorCode: ErrorCode.EMAIL_MUST_BE_STRING },
        { email: null, errorCode: ErrorCode.EMAIL_MUST_BE_STRING },
        { email: undefined, errorCode: ErrorCode.EMAIL_MUST_BE_STRING },
        { email: {}, errorCode: ErrorCode.EMAIL_MUST_BE_STRING },
        { email: [], errorCode: ErrorCode.EMAIL_MUST_BE_STRING },
        { email: '', errorCode: ErrorCode.EMAIL_CANNOT_BE_EMPTY },
        { email: 'invalid-email', errorCode: ErrorCode.INVALID_EMAIL_FORMAT },
        { email: 'test@', errorCode: ErrorCode.INVALID_EMAIL_FORMAT },
        { email: '@example.com', errorCode: ErrorCode.INVALID_EMAIL_FORMAT },
      ];

      for (const { email, errorCode } of testCases) {
        const result = (await emailValidator(email, {
          detailed: true,
        })) as ValidationResult;

        expect(result.valid).toBe(false);
        expect(result.format.errorCode).toBe(errorCode);
        expect(result.errorCode).toBe(errorCode);
      }
    });

    test('should propagate error codes through validation chain', async () => {
      // Test that the most specific error code is returned at the top level
      const result1 = (await emailValidator('test@10minutemail.com', {
        detailed: true,
        checkDisposable: true,
        checkMx: true,
      })) as ValidationResult;

      expect(result1.errorCode).toBe(ErrorCode.DISPOSABLE_EMAIL);

      const result2 = (await emailValidator('invalid-email', {
        detailed: true,
        checkDisposable: true,
        checkMx: true,
      })) as ValidationResult;

      expect(result2.errorCode).toBe(ErrorCode.INVALID_EMAIL_FORMAT);
    });

    test('should handle DNS_LOOKUP_FAILED error code', async () => {
      const mockDnsFailure = async () => {
        throw new Error('ENOTFOUND example.com');
      };

      const result = (await emailValidator('test@example.com', {
        detailed: true,
        checkMx: true,
        _resolveMx: mockDnsFailure,
      } as any)) as ValidationResult;

      expect(result.valid).toBe(false);
      expect(result.mx?.errorCode).toBe(ErrorCode.DNS_LOOKUP_FAILED);
      expect(result.mx?.reason).toContain('DNS lookup failed');
      expect(result.errorCode).toBe(ErrorCode.DNS_LOOKUP_FAILED);
    });

    test('should handle MX_LOOKUP_FAILED for unexpected errors', async () => {
      const mockUnexpectedError = async () => {
        throw new Error('Unexpected error');
      };

      const result = (await emailValidator('test@example.com', {
        detailed: true,
        checkMx: true,
        _resolveMx: mockUnexpectedError,
      } as any)) as ValidationResult;

      expect(result.valid).toBe(false);
      expect(result.mx?.errorCode).toBe(ErrorCode.DNS_LOOKUP_FAILED);
      expect(result.errorCode).toBe(ErrorCode.DNS_LOOKUP_FAILED);
    });
  });
});<|MERGE_RESOLUTION|>--- conflicted
+++ resolved
@@ -3,11 +3,7 @@
   ValidationResult,
   ErrorCode,
 } from '../src/index';
-<<<<<<< HEAD
 import { EmailValidationError } from '../src/errors';
-=======
-import { ErrorCode } from '../src/errors';
->>>>>>> c0f785ae
 
 // Mock DNS resolver for testing
 const mockResolveMx = async (hostname: string) => {
@@ -791,11 +787,7 @@
         format: {
           valid: false,
           reason: 'Email must be a string',
-<<<<<<< HEAD
           errorCode: ErrorCode.EMAIL_MUST_BE_STRING,
-=======
-          errorCode: ErrorCode.INVALID_INPUT_TYPE,
->>>>>>> c0f785ae
         },
         errorCode: ErrorCode.EMAIL_MUST_BE_STRING,
       });
@@ -812,11 +804,7 @@
         format: {
           valid: false,
           reason: 'Email cannot be empty',
-<<<<<<< HEAD
           errorCode: ErrorCode.EMAIL_CANNOT_BE_EMPTY,
-=======
-          errorCode: ErrorCode.EMAIL_EMPTY,
->>>>>>> c0f785ae
         },
         errorCode: ErrorCode.EMAIL_CANNOT_BE_EMPTY,
       });
@@ -967,8 +955,8 @@
         format: { valid: true },
         mx: {
           valid: false,
-          reason: 'DNS lookup failed: Unknown error',
-          errorCode: ErrorCode.DNS_LOOKUP_FAILED,
+          reason: 'MX lookup failed',
+          errorCode: ErrorCode.MX_LOOKUP_FAILED,
         },
       });
     });
@@ -1048,7 +1036,7 @@
 
       expect(result.valid).toBe(false);
       expect(result.mx?.valid).toBe(false);
-      expect(result.mx?.reason).toBe('DNS lookup failed: Unexpected error');
+      expect(result.mx?.reason).toBe('MX lookup failed');
     });
 
     test('should handle detailed results with timeout', async () => {
@@ -1204,8 +1192,8 @@
       } as any)) as ValidationResult;
 
       expect(result.valid).toBe(false);
-      expect(result.mx?.errorCode).toBe(ErrorCode.DNS_LOOKUP_FAILED);
-      expect(result.errorCode).toBe(ErrorCode.DNS_LOOKUP_FAILED);
+      expect(result.mx?.errorCode).toBe(ErrorCode.MX_LOOKUP_FAILED);
+      expect(result.errorCode).toBe(ErrorCode.MX_LOOKUP_FAILED);
     });
   });
 });