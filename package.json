{
  "name": "node-email-verifier",
  "version": "3.1.3",
  "description": "A Node.js module for verifying email addresses",
  "main": "./dist/index.js",
  "types": "./dist/index.d.ts",
  "exports": {
    ".": {
      "import": "./dist/index.js",
      "require": "./dist/index.cjs",
      "types": "./dist/index.d.ts"
    }
  },
  "scripts": {
    "build": "tsc && node scripts/build-cjs.js",
    "prepare": "npm run build",
    "test": "npm run build && node --experimental-vm-modules ./node_modules/.bin/jest",
    "test:coverage": "npm run build && node --experimental-vm-modules ./node_modules/.bin/jest --coverage",
    "test:integration": "npm run build && node scripts/integration-test.cjs",
    "lint": "eslint .",
    "lint:fix": "eslint . --fix",
    "lint:md": "markdownlint-cli2",
    "lint:md:fix": "markdownlint-cli2 --fix",
    "lint:yaml": "node scripts/lint-yaml.js",
    "lint:all": "npm run lint && npm run lint:md && npm run lint:yaml",
    "format": "prettier --write .",
    "format:check": "prettier --check .",
    "check": "npm run lint:all && npm run format:check && npm run test",
    "precommit": "npm run lint:fix && npm run lint:md:fix && npm run format && npm run test"
  },
  "repository": "git+https://github.com/jesselpalmer/node-email-verifier.git",
  "engines": {
    "node": ">=18.0.0"
  },
  "type": "module",
  "files": [
    "dist",
    "src",
    "README.md",
    "LICENSE",
    "docs"
  ],
  "keywords": [
    "email validator",
    "email validation",
    "email verifier",
    "email verification"
  ],
  "author": "Jesse Palmer <jesselpalmer@gmail.com> (http://jesselpalmer.com/)",
  "license": "MIT",
  "bugs": {
    "url": "https://github.com/jesselpalmer/node-email-verifier/issues"
  },
  "homepage": "https://github.com/jesselpalmer/node-email-verifier#readme",
  "devDependencies": {
<<<<<<< HEAD
    "@types/jest": "^30.0.0",
    "@types/ms": "^2.1.0",
    "@types/node": "^24.0.3",
=======
    "@types/jest": "^29.5.14",
    "@types/ms": "^2.1.0",
    "@types/node": "^20.17.32",
>>>>>>> b7039dc7
    "@types/validator": "^13.15.1",
    "@typescript-eslint/eslint-plugin": "^8.34.0",
    "@typescript-eslint/parser": "^8.34.0",
    "eslint": "^9.29.0",
    "eslint-config-prettier": "^10.1.5",
    "eslint-plugin-prettier": "^5.4.1",
    "jest": "^30.0.2",
    "markdownlint": "^0.38.0",
    "markdownlint-cli2": "^0.18.1",
    "prettier": "^3.5.3",
    "ts-jest": "^29.4.0",
    "typescript": "^5.2.2",
    "typescript-eslint": "^8.34.0",
    "yaml-lint": "^1.7.0"
  },
  "dependencies": {
    "ms": "^2.1.3",
    "validator": "^13.15.15"
  }
}<|MERGE_RESOLUTION|>--- conflicted
+++ resolved
@@ -53,15 +53,9 @@
   },
   "homepage": "https://github.com/jesselpalmer/node-email-verifier#readme",
   "devDependencies": {
-<<<<<<< HEAD
     "@types/jest": "^30.0.0",
     "@types/ms": "^2.1.0",
     "@types/node": "^24.0.3",
-=======
-    "@types/jest": "^29.5.14",
-    "@types/ms": "^2.1.0",
-    "@types/node": "^20.17.32",
->>>>>>> b7039dc7
     "@types/validator": "^13.15.1",
     "@typescript-eslint/eslint-plugin": "^8.34.0",
     "@typescript-eslint/parser": "^8.34.0",
