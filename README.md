[![npm](https://img.shields.io/npm/dw/node-email-verifier.svg)](https://www.npmjs.com/package/node-email-verifier)
[![Node.js CI](https://github.com/jesselpalmer/node-email-verifier/actions/workflows/nodejs-ci.yml/badge.svg)](https://github.com/jesselpalmer/node-email-verifier/actions/workflows/nodejs-ci.yml)
[![TypeScript](https://img.shields.io/badge/TypeScript-5.0+-blue.svg)](https://www.typescriptlang.org/)
[![Install Size](https://packagephobia.com/badge?p=node-email-verifier)](https://packagephobia.com/result?p=node-email-verifier)
[![npm version](https://img.shields.io/npm/v/node-email-verifier.svg)](https://www.npmjs.com/package/node-email-verifier)
[![License: MIT](https://img.shields.io/badge/License-MIT-yellow.svg)](https://opensource.org/licenses/MIT)

# Node Email Verifier

Node Email Verifier is an email validation library for Node.js that checks if an email address has a
valid format and optionally verifies the domain's MX (Mail Exchange) records to ensure it can
receive emails. It also includes disposable email detection and detailed validation results.

## 🚀 Hosted API Available

**Need email verification without managing servers?** Check out [ValidKit](https://validkit.com) - a
hosted API built on this library with:

- ⚡ Sub-500ms response times
- 🤖 Native AI agent support (ChatGPT, Zapier, MCP)
- 📊 3,000+ disposable domains (vs 600+ in OSS)
- 🔄 Continuous updates & 99.9% uptime
- 🎁 Free tier available (no credit card required)

```bash
# Quick test with ValidKit API
curl -X POST https://api.validkit.com/api/v1/verify \
  -H "Content-Type: application/json" \
  -H "X-API-Key: vk_beta_test_key_123456789" \
  -d '{"email": "test@example.com"}'
```

[Get your free API key →](https://validkit.com)

## Features

- **RFC 5322 Format Validation**: Validates email addresses against the standard email formatting
  rules.
- **MX Record Checking**: Verifies that the domain of the email address has valid MX records
  indicating that it can receive emails. This check can be disabled using a parameter.
- **Disposable Email Detection**: Identify and optionally block temporary/throwaway email services
  like 10minutemail, guerrillamail, etc.
- **Detailed Validation Results**: Get comprehensive validation information including specific
  failure reasons and validation metadata.
- **Customizable Timeout**: Allows setting a custom timeout for MX record checking.
- **TypeScript Support**: Written in TypeScript with full type definitions for better developer
  experience and IDE support.
- **ES Modules**: Modern ESM support with backward compatibility.
- **Zero Breaking Changes**: All new features are opt-in and maintain full backward compatibility.

## Requirements

- **Node.js**: Version 18.0.0 or higher

## Installation

Install the package using npm:

```bash
npm install node-email-verifier --save
```

## Usage

This package supports both ES modules and CommonJS:

```javascript
// ES Modules (recommended)
import emailValidator from 'node-email-verifier';

// CommonJS
const emailValidator = require('node-email-verifier');
```

Note: When using CommonJS `require()`, the function returns a promise that resolves with the
validation result.

```javascript
// CommonJS usage example
const emailValidator = require('node-email-verifier');

// Since emailValidator returns a promise, handle it with async/await:
(async () => {
  const isValid = await emailValidator('test@example.com');
  console.log('Email is valid:', isValid);
})();

// Or with .then():
emailValidator('test@example.com')
  .then((isValid) => console.log('Email is valid:', isValid))
  .catch((error) => console.error('Validation error:', error));
```

Here's how to use Node Email Verifier in both JavaScript and TypeScript:

### JavaScript

#### ES Modules

```javascript
import emailValidator from 'node-email-verifier';

// Basic validation (format + MX checking)
async function validateEmail(email) {
  try {
    const isValid = await emailValidator(email);
    console.log(`Is "${email}" valid?`, isValid);
  } catch (error) {
    console.error('Validation error:', error);
  }
}
```

#### CommonJS

```javascript
const emailValidator = require('node-email-verifier');

// Basic validation (format + MX checking)
async function validateEmail(email) {
  try {
    const isValid = await emailValidator(email);
    console.log(`Is "${email}" valid?`, isValid);
  } catch (error) {
    console.error('Validation error:', error);
  }
}

// Disposable email detection
async function validateWithDisposableCheck(email) {
  try {
    const isValid = await emailValidator(email, {
      checkDisposable: true,
    });
    console.log(`Is "${email}" valid (blocking disposable)?`, isValid);
  } catch (error) {
    console.error('Validation error:', error);
  }
}

// Detailed validation results
async function getDetailedValidation(email) {
  try {
    const result = await emailValidator(email, {
      detailed: true,
      checkDisposable: true,
    });
    console.log('Detailed validation result:', result);
    /*
    Example output:
    {
      valid: false,
      email: 'test@10minutemail.com',
      format: { valid: true },
      mx: { valid: true, records: [...] },
      disposable: { 
        valid: false, 
        provider: '10minutemail.com',
        reason: 'Email from disposable provider'
      }
    }
    */
  } catch (error) {
    console.error('Validation error:', error);
  }
}

// Custom timeout and advanced options
async function validateWithCustomOptions(email) {
  try {
    const isValid = await emailValidator(email, {
      checkMx: true,
      checkDisposable: true,
      timeout: '500ms', // or timeout: 500 for milliseconds
    });
    console.log(`Is "${email}" valid with all checks?`, isValid);
  } catch (error) {
    if (error.message === 'DNS lookup timed out') {
      console.error('Timeout on DNS lookup.');
    } else {
      console.error('Validation error:', error);
    }
  }
}

// Format-only validation (fastest)
async function validateFormatOnly(email) {
  try {
    const isValid = await emailValidator(email, { checkMx: false });
    console.log(`Is "${email}" format valid?`, isValid);
  } catch (error) {
    console.error('Validation error:', error);
  }
}

// Usage examples
validateEmail('test@example.com');
validateWithDisposableCheck('test@10minutemail.com'); // → false
getDetailedValidation('invalid-email'); // → detailed error info
validateFormatOnly('test@example.com'); // → true (no MX check)
```

### TypeScript

#### ES Modules

```typescript
import emailValidator, {
  EmailValidatorOptions,
  ValidationResult,
  ErrorCode,
} from 'node-email-verifier';

// Basic validation with typed options
async function validateEmailTyped(email: string): Promise<boolean> {
  const options: EmailValidatorOptions = {
    checkMx: true,
    checkDisposable: true,
    timeout: '5s',
  };

  try {
    const isValid = await emailValidator(email, options);
    console.log(`Is "${email}" valid?`, isValid);
    return isValid;
  } catch (error) {
    console.error('Validation error:', error);
    return false;
  }
}

// Detailed validation with typed results
async function getDetailedValidationTyped(email: string): Promise<ValidationResult> {
  const result = (await emailValidator(email, {
    detailed: true,
    checkMx: true,
    checkDisposable: true,
  })) as ValidationResult;

  // TypeScript knows the exact structure
  if (!result.valid) {
    console.log('Validation failed:');

    if (!result.format.valid) {
      console.log('- Format issue:', result.format.reason);
    }

    if (result.disposable && !result.disposable.valid) {
      console.log('- Disposable email from:', result.disposable.provider);
    }

    if (result.mx && !result.mx.valid) {
      console.log('- MX issue:', result.mx.reason);
    }
  }

  return result;
}

// Error handling with error codes
async function handleValidationErrors(email: string): Promise<void> {
  try {
    const result = (await emailValidator(email, {
      detailed: true,
      checkMx: true,
      checkDisposable: true,
      timeout: '5s',
    })) as ValidationResult;

    if (!result.valid && result.format.errorCode === ErrorCode.INVALID_EMAIL_FORMAT) {
      throw new Error('Please enter a valid email address');
    }

    if (result.disposable?.errorCode === ErrorCode.DISPOSABLE_EMAIL) {
      throw new Error('Disposable email addresses are not allowed');
    }
  } catch (error) {
    if (error instanceof Error && 'code' in error && error.code === ErrorCode.DNS_LOOKUP_TIMEOUT) {
      throw new Error('Email verification timed out. Please try again.');
    }
    throw error;
  }
}

// Type-safe inline validation
async function quickValidation(email: string): Promise<boolean> {
  const result = await emailValidator(email, {
    checkMx: false,
    checkDisposable: true, // Block disposable emails
    timeout: 2000,
  });
  return result as boolean;
}

// Create specialized validators
function createValidator(options: EmailValidatorOptions) {
  return (email: string) => emailValidator(email, options);
}

const fastValidator = createValidator({
  checkMx: false,
  checkDisposable: false,
});

const businessValidator = createValidator({
  checkMx: true,
  checkDisposable: true,
  timeout: '10s',
});

const detailedValidator = createValidator({
  detailed: true,
  checkMx: true,
  checkDisposable: true,
});
```

#### CommonJS

When using CommonJS with TypeScript, you can still get full type support:

```typescript
// For CommonJS projects, use require with type imports
import type { EmailValidatorOptions, ValidationResult } from 'node-email-verifier';

const emailValidator = require('node-email-verifier');

// Basic validation with typed options
async function validateEmailCJS(email: string): Promise<boolean> {
  const options: EmailValidatorOptions = {
    checkMx: true,
    checkDisposable: true,
    timeout: '5s',
  };

  try {
    const isValid = await emailValidator(email, options);
    console.log(`Is "${email}" valid?`, isValid);
    return isValid;
  } catch (error) {
    console.error('Validation error:', error);
    return false;
  }
}

// Detailed validation with typed results
async function getDetailedValidationCJS(email: string): Promise<ValidationResult> {
  const result = (await emailValidator(email, {
    detailed: true,
    checkMx: true,
    checkDisposable: true,
  })) as ValidationResult;

  // TypeScript still knows the exact structure
  if (!result.valid) {
    console.log('Validation failed:');

    if (!result.format.valid) {
      console.log('- Format issue:', result.format.reason);
    }

    if (result.disposable && !result.disposable.valid) {
      console.log('- Disposable email from:', result.disposable.provider);
    }

    if (result.mx && !result.mx.valid) {
      console.log('- MX issue:', result.mx.reason);
    }
  }

  return result;
}

// Alternative: Use dynamic import in CommonJS for full type inference
async function validateWithDynamicImport(email: string): Promise<boolean> {
  const { default: emailValidator } = await import('node-email-verifier');

  return emailValidator(email, {
    checkMx: true,
    checkDisposable: true,
  });
}
```

## New Features (v3.1.0)

### Disposable Email Detection

Block temporary and throwaway email services to improve data quality:

```javascript
// Block disposable emails
const isValid = await emailValidator('test@10minutemail.com', {
  checkDisposable: true,
}); // → false

// Allow disposable emails (default behavior)
const isValid = await emailValidator('test@10minutemail.com', {
  checkDisposable: false,
}); // → true (if format and MX are valid)
```

**Supported disposable providers**: 600+ domains including 10minutemail, guerrillamail, yopmail,
tempmail, mailinator, and many more.

### Detailed Validation Results

Get comprehensive validation information with specific failure reasons:

```javascript
// Get detailed validation results
const result = await emailValidator('test@10minutemail.com', {
  detailed: true,
  checkMx: true,
  checkDisposable: true,
});

console.log(result);
/*
Output:
{
  "valid": false,
  "email": "test@10minutemail.com",
  "format": { "valid": true },
  "mx": { 
    "valid": true, 
    "records": [{"exchange": "mx.10minutemail.com", "priority": 10}] 
  },
  "disposable": { 
    "valid": false, 
    "provider": "10minutemail.com",
    "reason": "Email from disposable provider",
    "errorCode": "DISPOSABLE_EMAIL" 
  }
}
*/

// Handle validation results
if (!result.valid) {
  if (!result.format.valid) {
    console.log('Invalid email format:', result.format.reason);
  }

  if (result.disposable && !result.disposable.valid) {
    console.log('Disposable email detected:', result.disposable.provider);
  }

  if (result.mx && !result.mx.valid) {
    console.log('MX validation failed:', result.mx.reason);
  }
}
```

### Error Codes (v3.2.0+)

Detailed validation results now include error codes for programmatic error handling:

```javascript
const result = await emailValidator('invalid-email', {
  detailed: true,
  checkMx: true,
  checkDisposable: true,
});

// Check specific error codes
if (!result.valid) {
  switch (result.format.errorCode) {
    case 'INVALID_INPUT_TYPE':
      console.log('Email must be a string');
      break;
    case 'EMAIL_EMPTY':
      console.log('Email cannot be empty');
      break;
    case 'INVALID_EMAIL_FORMAT':
      console.log('Invalid email format');
      break;
  }

  if (result.mx?.errorCode) {
    switch (result.mx.errorCode) {
      case 'NO_MX_RECORDS':
        console.log('No mail server found');
        break;
      case 'DNS_LOOKUP_FAILED':
        console.log('DNS lookup error');
        break;
      case 'DNS_LOOKUP_TIMEOUT':
        console.log('DNS lookup timed out');
        break;
      case 'MX_SKIPPED_DISPOSABLE':
        console.log('MX check skipped due to disposable email');
        break;
    }
  }

  if (result.disposable?.errorCode === 'DISPOSABLE_EMAIL') {
    console.log('Disposable email detected');
  }
}
```

**Available Error Codes:**

- `INVALID_INPUT_TYPE` - Email is not a string
- `EMAIL_EMPTY` - Email string is empty
- `INVALID_EMAIL_FORMAT` - Email format is invalid
- `NO_MX_RECORDS` - No MX records found for domain
- `DNS_LOOKUP_FAILED` - DNS lookup encountered an error
- `DNS_LOOKUP_TIMEOUT` - DNS lookup exceeded timeout
- `MX_SKIPPED_DISPOSABLE` - MX check was skipped because email is disposable
- `DISPOSABLE_EMAIL` - Email is from a disposable provider
- `INVALID_TIMEOUT_VALUE` - Invalid timeout parameter
- `UNKNOWN_ERROR` - An unknown error occurred

### Combining Features

```javascript
// Use all features together
const result = await emailValidator(email, {
  checkMx: true, // Verify MX records
  checkDisposable: true, // Block disposable emails
  detailed: true, // Get detailed results
  timeout: '5s', // Custom timeout
});

// Business-friendly validation
const isBusinessEmail = await emailValidator(email, {
  checkMx: true,
  checkDisposable: true, // Block temporary emails
  timeout: '10s',
}); // Returns boolean for simple usage
```

### Error Codes (v3.2.0+)

Detailed validation results now include error codes for programmatic error handling:

```javascript
const result = await emailValidator('invalid-email', {
  detailed: true,
  checkMx: true,
  checkDisposable: true,
});

// Check specific error codes
if (!result.valid) {
  if (result.errorCode) {
    console.log('Top-level error:', result.errorCode);
  }

  switch (result.format.errorCode) {
    case ErrorCode.EMAIL_MUST_BE_STRING:
      console.log('Email must be a string');
      break;
    case ErrorCode.EMAIL_CANNOT_BE_EMPTY:
      console.log('Email cannot be empty');
      break;
    case ErrorCode.INVALID_EMAIL_FORMAT:
      console.log('Invalid email format');
      break;
  }

  if (result.mx?.errorCode) {
    switch (result.mx.errorCode) {
      case ErrorCode.NO_MX_RECORDS:
        console.log('No mail server found');
        break;
      case ErrorCode.DNS_LOOKUP_FAILED:
        console.log('DNS lookup error');
        break;
      case ErrorCode.MX_SKIPPED_DISPOSABLE:
        console.log('MX check skipped due to disposable email');
        break;
    }
  }

  if (result.disposable?.errorCode === ErrorCode.DISPOSABLE_EMAIL) {
    console.log('Disposable email detected');
  }
}

// Handle thrown errors
try {
  await emailValidator('test@example.com', { timeout: -1 });
} catch (error) {
  if (error.code === ErrorCode.INVALID_TIMEOUT_VALUE) {
    console.log('Invalid timeout configuration');
  }
}
```

**Available Error Codes:**

- `EMAIL_MUST_BE_STRING` - Email is not a string
- `EMAIL_CANNOT_BE_EMPTY` - Email string is empty
- `INVALID_EMAIL_FORMAT` - Email format is invalid
- `NO_MX_RECORDS` - No MX records found for domain
- `DNS_LOOKUP_FAILED` - DNS lookup encountered an error
- `DNS_LOOKUP_TIMEOUT` - DNS lookup timed out
- `MX_SKIPPED_DISPOSABLE` - MX check was skipped because email is disposable
- `DISPOSABLE_EMAIL` - Email is from a disposable provider
- `INVALID_TIMEOUT_VALUE` - Invalid timeout value
- `UNKNOWN_ERROR` - An unknown error occurred

## Package Configuration

This package supports both ES modules and CommonJS through the `exports` field in `package.json`.
Key configuration details:

- **`"type": "module"`**: Designates this as an ES module package
- **`"main"`**: Points to `./dist/index.js` for legacy compatibility
- **`"types"`**: TypeScript definitions at `./dist/index.d.ts` for both module systems
- **`"exports"`**: Modern Node.js module resolution with conditional exports:
  - `"import"`: ES module entry point (`./dist/index.js`)
  - `"require"`: CommonJS entry point (`./dist/index.cjs`)
  - `"types"`: Shared TypeScript definitions (`./dist/index.d.ts`)
- **Node Version**: Requires Node.js 18.0.0 or higher
- **Build Process**: TypeScript compilation + automatic CommonJS wrapper generation

For the complete configuration, see the [package.json](./package.json) file.

This configuration ensures the package works correctly with:

- `import emailValidator from 'node-email-verifier'` (ES modules)
- `const emailValidator = require('node-email-verifier')` (CommonJS)
- TypeScript projects using either module system
- Bundlers like webpack, Rollup, and Vite
- Modern Node.js versions (18+) with proper module resolution

## API

### `emailValidator(email, [opts]): Promise<boolean | ValidationResult>`

Validates the given email address with comprehensive validation options including format checking,
MX record verification, disposable email detection, and detailed results.

#### Handling Return Types

```js
// Type-safe handling of both return types
async function handleValidation(email) {
  const result = await emailValidator(email, {
    checkDisposable: true,
    detailed: true  // This determines the return type
  });

  // When detailed: true, result is ValidationResult
  if (typeof result === 'object') {
    console.log('Detailed validation:');
    console.log('Valid:', result.valid);

    if (!result.valid) {
      if (!result.format.valid) {
        console.log('Format error:', result.format.reason);
      }

      if (result.disposable && !result.disposable.valid) {
        console.log('Disposable provider:', result.disposable.provider);
      }
    }

    return result.valid;
  }

  // When detailed: false (default), result is boolean
  console.log('Simple validation:', result);
  return result;
}

// Or use TypeScript for compile-time safety
const detailedResult = await emailValidator(email, { detailed: true }) as ValidationResult;
const booleanResult = await emailValidator(email, { detailed: false }) as boolean;
```

#### Parameters

- **`email`** (`unknown`): The email address to validate. Can be any type, but only strings will be
  considered valid.
- **`opts`** (`EmailValidatorOptions | boolean`, optional): Configuration options or a boolean for
  backward compatibility.

#### Options (`EmailValidatorOptions`)

```typescript
interface EmailValidatorOptions {
  checkMx?: boolean; // Whether to check for MX records (default: true)
  checkDisposable?: boolean; // Whether to check for disposable emails (default: false)
  detailed?: boolean; // Return detailed validation results (default: false)
  timeout?: string | number; // Timeout for DNS lookup (default: '10s')
}

// See "Type Definitions" section below for ValidationResult interface
```

- **`checkMx`** (`boolean`, optional): Whether to check for MX records. Defaults to `true`.
- **`checkDisposable`** (`boolean`, optional): Whether to check for disposable email providers.
  Defaults to `false`.
- **`detailed`** (`boolean`, optional): Return detailed validation results instead of boolean.
  Defaults to `false`.
- **`timeout`** (`string | number`, optional): The timeout for the DNS MX lookup. Can be:
  - A number in milliseconds (e.g., `5000`)
  - A string in ms format (e.g., `'5s'`, `'2000ms'`, `'1m'`)
  - Defaults to `'10s'` (10 seconds)

#### Backward Compatibility

For backward compatibility, you can also pass a boolean as the second parameter:

- `true`: Enable MX checking (equivalent to `{ checkMx: true }`)
- `false`: Disable MX checking (equivalent to `{ checkMx: false }`)

#### Returns

**`Promise<boolean | ValidationResult>`**: A promise that resolves to:

- `boolean` (when `detailed: false` or not specified):
  - `true` if the email address passes all enabled validations
  - `false` if the email address fails any enabled validation
- `ValidationResult` (when `detailed: true`):
  - Comprehensive validation information including specific failure reasons
  - Always includes `format` validation results
  - Includes `mx` results only when `checkMx: true`
  - Includes `disposable` results only when `checkDisposable: true`

#### Throws

- **`Error`**: When DNS lookup times out, the error message will be "DNS lookup timed out"

## TypeScript Benefits

This library is written in TypeScript and provides several benefits for TypeScript users:

- **Type Safety**: Full type checking for all parameters and return values
- **IntelliSense**: Rich autocomplete and documentation in your IDE
- **Interface Exports**: Import and use the `EmailValidatorOptions` interface in your own code
- **Compile-time Error Detection**: Catch mistakes before runtime

### Type Definitions

The library exports the following types:

```typescript
// Main function type
declare function emailValidator(
  email: unknown,
  opts?: EmailValidatorOptions | boolean
): Promise<boolean | ValidationResult>;

// Options interface
export interface EmailValidatorOptions {
  checkMx?: boolean;
  checkDisposable?: boolean;
  detailed?: boolean;
  timeout?: string | number;
}

// Validation result interface
export interface ValidationResult {
  valid: boolean;
  email: string;
  errorCode?: ErrorCode; // Top-level error code for quick access
  format: {
    valid: boolean;
    reason?: string;
    errorCode?: ErrorCode;
  };
  mx?: {
    valid: boolean;
    records?: MxRecord[];
    reason?: string;
    errorCode?: ErrorCode;
  };
  disposable?: {
    valid: boolean;
    provider?: string | null;
    reason?: string;
    errorCode?: ErrorCode;
  };
}

// Error code enum (v3.2.0+)
export enum ErrorCode {
  EMAIL_MUST_BE_STRING = 'EMAIL_MUST_BE_STRING',
  EMAIL_CANNOT_BE_EMPTY = 'EMAIL_CANNOT_BE_EMPTY',
  INVALID_EMAIL_FORMAT = 'INVALID_EMAIL_FORMAT',
  NO_MX_RECORDS = 'NO_MX_RECORDS',
  DNS_LOOKUP_FAILED = 'DNS_LOOKUP_FAILED',
  DNS_LOOKUP_TIMEOUT = 'DNS_LOOKUP_TIMEOUT',
  MX_SKIPPED_DISPOSABLE = 'MX_SKIPPED_DISPOSABLE',
  MX_LOOKUP_FAILED = 'MX_LOOKUP_FAILED',
  DISPOSABLE_EMAIL = 'DISPOSABLE_EMAIL',
  INVALID_TIMEOUT_VALUE = 'INVALID_TIMEOUT_VALUE',
  UNKNOWN_ERROR = 'UNKNOWN_ERROR',
}
```

## Production Usage

When using this library in production environments, especially with MX record checking enabled, it's
important to consider DNS rate limiting. For detailed guidance on:

- Implementing request throttling
- Adding retry logic with exponential backoff
- Caching MX records
- Monitoring DNS failures

See our [API Best Practices Guide](docs/API_BEST_PRACTICES.md).

## Development

### Available Scripts

- **`npm run build`** - Compile TypeScript to JavaScript
- **`npm run test`** - Run the test suite
- **`npm run lint`** - Check JavaScript/TypeScript code for linting issues
- **`npm run lint:fix`** - Automatically fix JavaScript/TypeScript linting issues
- **`npm run lint:md`** - Check Markdown files for linting issues
- **`npm run lint:md:fix`** - Automatically fix Markdown linting issues
- **`npm run lint:yaml`** - Check YAML files for validity
- **`npm run lint:all`** - Run all linters (JS/TS, Markdown, YAML)
- **`npm run format`** - Format code with Prettier
- **`npm run format:check`** - Check if code is properly formatted
- **`npm run check`** - Run all linting, formatting, and tests
- **`npm run precommit`** - Fix linting, format code, and run tests
- **`npm run benchmark`** - Run performance benchmarks for disposable domain lookups
- **`npm run benchmark:init`** - Run initialization and memory usage benchmarks
- **`npm run benchmark:all`** - Run all benchmarks

### Code Quality

This project uses:

- **ESLint** for JavaScript/TypeScript linting
- **Markdownlint** for Markdown file linting
- **yaml-lint** for YAML file validation
- **Prettier** for code formatting (JS/TS, JSON, Markdown, YAML)
- **Jest** for testing with TypeScript integration

Before committing, run `npm run precommit` to ensure code quality.

### Git Hooks

This project uses [husky](https://typicode.github.io/husky/) and
[lint-staged](https://github.com/okonet/lint-staged) to maintain code quality:

- **Pre-commit**: Automatically fixes linting issues and formats staged files
- **Pre-push**: Runs the full test suite to prevent pushing broken code

These hooks are installed automatically when you run `npm install`.

## Project Structure

```text
node-email-verifier/
├── src/              # Source TypeScript files
├── dist/             # Built JavaScript files and CommonJS wrapper
├── test/             # Test files (unit and integration tests)
├── scripts/          # Build scripts and performance benchmarks
├── docs/             # Additional documentation
│   ├── AI_WORKFLOW.md                    # AI-assisted PR workflow guide
│   ├── API_BEST_PRACTICES.md            # Rate limiting and production usage
<<<<<<< HEAD
│   ├── ESM_COMMONJS_COMPATIBILITY.md    # Module compatibility guide
│   ├── INTEGRATION_TESTING.md           # Integration testing guide
│   └── PERFORMANCE.md                   # Performance benchmarks and analysis
=======
│   └── ESM_COMMONJS_COMPATIBILITY.md
>>>>>>> c0f785ae
└── examples/         # (Coming soon) Example usage scripts
```

## Contributing

Contributions are always welcome! Please see our [Contributing Guide](CONTRIBUTING.md) for detailed
information about:

- Development setup
- Code quality standards
- Available npm scripts
- Testing guidelines
- Commit message format

Quick start:

```bash
npm install
npm run check  # Run all quality checks
```

Feel free to submit a PR!

## License

This project is licensed under the MIT License.<|MERGE_RESOLUTION|>--- conflicted
+++ resolved
@@ -464,86 +464,6 @@
 
 // Check specific error codes
 if (!result.valid) {
-  switch (result.format.errorCode) {
-    case 'INVALID_INPUT_TYPE':
-      console.log('Email must be a string');
-      break;
-    case 'EMAIL_EMPTY':
-      console.log('Email cannot be empty');
-      break;
-    case 'INVALID_EMAIL_FORMAT':
-      console.log('Invalid email format');
-      break;
-  }
-
-  if (result.mx?.errorCode) {
-    switch (result.mx.errorCode) {
-      case 'NO_MX_RECORDS':
-        console.log('No mail server found');
-        break;
-      case 'DNS_LOOKUP_FAILED':
-        console.log('DNS lookup error');
-        break;
-      case 'DNS_LOOKUP_TIMEOUT':
-        console.log('DNS lookup timed out');
-        break;
-      case 'MX_SKIPPED_DISPOSABLE':
-        console.log('MX check skipped due to disposable email');
-        break;
-    }
-  }
-
-  if (result.disposable?.errorCode === 'DISPOSABLE_EMAIL') {
-    console.log('Disposable email detected');
-  }
-}
-```
-
-**Available Error Codes:**
-
-- `INVALID_INPUT_TYPE` - Email is not a string
-- `EMAIL_EMPTY` - Email string is empty
-- `INVALID_EMAIL_FORMAT` - Email format is invalid
-- `NO_MX_RECORDS` - No MX records found for domain
-- `DNS_LOOKUP_FAILED` - DNS lookup encountered an error
-- `DNS_LOOKUP_TIMEOUT` - DNS lookup exceeded timeout
-- `MX_SKIPPED_DISPOSABLE` - MX check was skipped because email is disposable
-- `DISPOSABLE_EMAIL` - Email is from a disposable provider
-- `INVALID_TIMEOUT_VALUE` - Invalid timeout parameter
-- `UNKNOWN_ERROR` - An unknown error occurred
-
-### Combining Features
-
-```javascript
-// Use all features together
-const result = await emailValidator(email, {
-  checkMx: true, // Verify MX records
-  checkDisposable: true, // Block disposable emails
-  detailed: true, // Get detailed results
-  timeout: '5s', // Custom timeout
-});
-
-// Business-friendly validation
-const isBusinessEmail = await emailValidator(email, {
-  checkMx: true,
-  checkDisposable: true, // Block temporary emails
-  timeout: '10s',
-}); // Returns boolean for simple usage
-```
-
-### Error Codes (v3.2.0+)
-
-Detailed validation results now include error codes for programmatic error handling:
-
-```javascript
-const result = await emailValidator('invalid-email', {
-  detailed: true,
-  checkMx: true,
-  checkDisposable: true,
-});
-
-// Check specific error codes
-if (!result.valid) {
   if (result.errorCode) {
     console.log('Top-level error:', result.errorCode);
   }
@@ -568,6 +488,9 @@
       case ErrorCode.DNS_LOOKUP_FAILED:
         console.log('DNS lookup error');
         break;
+      case ErrorCode.DNS_LOOKUP_TIMEOUT:
+        console.log('DNS lookup timed out');
+        break;
       case ErrorCode.MX_SKIPPED_DISPOSABLE:
         console.log('MX check skipped due to disposable email');
         break;
@@ -578,7 +501,9 @@
     console.log('Disposable email detected');
   }
 }
-
+```
+
+```javascript
 // Handle thrown errors
 try {
   await emailValidator('test@example.com', { timeout: -1 });
@@ -598,9 +523,29 @@
 - `DNS_LOOKUP_FAILED` - DNS lookup encountered an error
 - `DNS_LOOKUP_TIMEOUT` - DNS lookup timed out
 - `MX_SKIPPED_DISPOSABLE` - MX check was skipped because email is disposable
+- `MX_LOOKUP_FAILED` - MX record lookup failed for unknown reason
 - `DISPOSABLE_EMAIL` - Email is from a disposable provider
-- `INVALID_TIMEOUT_VALUE` - Invalid timeout value
+- `INVALID_TIMEOUT_VALUE` - Invalid timeout parameter
 - `UNKNOWN_ERROR` - An unknown error occurred
+
+### Combining Features
+
+```javascript
+// Use all features together
+const result = await emailValidator(email, {
+  checkMx: true, // Verify MX records
+  checkDisposable: true, // Block disposable emails
+  detailed: true, // Get detailed results
+  timeout: '5s', // Custom timeout
+});
+
+// Business-friendly validation
+const isBusinessEmail = await emailValidator(email, {
+  checkMx: true,
+  checkDisposable: true, // Block temporary emails
+  timeout: '10s',
+}); // Returns boolean for simple usage
+```
 
 ## Package Configuration
 
@@ -859,13 +804,9 @@
 ├── docs/             # Additional documentation
 │   ├── AI_WORKFLOW.md                    # AI-assisted PR workflow guide
 │   ├── API_BEST_PRACTICES.md            # Rate limiting and production usage
-<<<<<<< HEAD
 │   ├── ESM_COMMONJS_COMPATIBILITY.md    # Module compatibility guide
 │   ├── INTEGRATION_TESTING.md           # Integration testing guide
 │   └── PERFORMANCE.md                   # Performance benchmarks and analysis
-=======
-│   └── ESM_COMMONJS_COMPATIBILITY.md
->>>>>>> c0f785ae
 └── examples/         # (Coming soon) Example usage scripts
 ```
 
