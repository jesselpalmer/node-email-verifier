import dns from 'node:dns';
import util from 'node:util';

import ms from 'ms';
import { setTimeout } from 'timers/promises';
import validator from 'validator';

import { isDisposableDomain } from './disposable-domains.js';
<<<<<<< HEAD
import {
  ErrorCode,
  ErrorMessages,
  EmailValidationError,
  createValidationError,
} from './errors.js';
=======
import { ErrorCode, EmailValidationError, ErrorMessages } from './errors.js';
>>>>>>> c0f785ae

// Define MX record type to match Node.js dns module
interface MxRecord {
  exchange: string;
  priority: number;
}

/**
 * Detailed validation result returned when `detailed: true` option is used.
 * Provides comprehensive information about email validation including
 * specific failure reasons and error codes.
 */
export interface ValidationResult {
  /** Overall validation result - true only if all enabled checks pass */
  valid: boolean;
  /** The email address that was validated */
  email: string;
  /** Email format validation results */
  format: {
    /** Whether the email format is valid according to RFC 5322 */
    valid: boolean;
    /** Human-readable reason for validation failure */
    reason?: string;
<<<<<<< HEAD
=======
    /** Machine-readable error code for programmatic handling */
>>>>>>> c0f785ae
    errorCode?: ErrorCode;
  };
  /** MX record validation results (only present when checkMx is enabled) */
  mx?: {
    /** Whether valid MX records were found */
    valid: boolean;
    /** Array of MX records found for the domain */
    records?: MxRecord[];
    /** Human-readable reason for validation failure */
    reason?: string;
<<<<<<< HEAD
=======
    /** Machine-readable error code for programmatic handling */
>>>>>>> c0f785ae
    errorCode?: ErrorCode;
  };
  /** Disposable email validation results (only present when checkDisposable is enabled) */
  disposable?: {
    /** Whether the email is NOT from a disposable provider */
    valid: boolean;
    /** The disposable email provider domain if detected */
    provider?: string | null;
    /** Human-readable reason for validation failure */
    reason?: string;
<<<<<<< HEAD
=======
    /** Machine-readable error code for programmatic handling */
>>>>>>> c0f785ae
    errorCode?: ErrorCode;
  };
  errorCode?: ErrorCode;
}

/**
 * Configuration options for email validation.
 * All options are optional and have sensible defaults.
 */
export interface EmailValidatorOptions {
  /** Whether to check for MX records. Defaults to true. */
  checkMx?: boolean;
  /**
   * Timeout for DNS lookups. Can be a number in milliseconds or a string
   * in ms format (e.g., '5s', '100ms', '1m'). Defaults to '10s'.
   */
  timeout?: ms.StringValue | number;
  /** Whether to check for disposable email providers. Defaults to false. */
  checkDisposable?: boolean;
  /**
   * Whether to return detailed validation results instead of a simple boolean.
   * When true, returns a ValidationResult object. Defaults to false.
   */
  detailed?: boolean;
}

// Internal interface for testing - not exported
interface InternalEmailValidatorOptions extends EmailValidatorOptions {
  /** @internal - Testing only: Override DNS resolver function */
  _resolveMx?: (hostname: string) => Promise<MxRecord[]>;
}

// Convert the callback-based dns.resolveMx function into a promise-based one
const resolveMx = util.promisify(dns.resolveMx);

<<<<<<< HEAD
// Re-export error codes for public API
export { ErrorCode } from './errors.js';
=======
// Consistent error messages - kept for backward compatibility in error messages
const TIMEOUT_ERROR_MESSAGE = ErrorMessages[ErrorCode.DNS_LOOKUP_TIMEOUT];
>>>>>>> c0f785ae

/**
 * Validates an email address against the RFC 5322 standard.
 *
 * @param {string | unknown} email - The email address to validate.
 * @return {{ valid: boolean, reason?: string }} - Validation result with optional reason.
 */
const validateRfc5322 = (
  email: unknown
): { valid: boolean; reason?: string; errorCode?: ErrorCode } => {
  if (typeof email !== 'string') {
    return {
      valid: false,
<<<<<<< HEAD
      reason: ErrorMessages[ErrorCode.EMAIL_MUST_BE_STRING],
      errorCode: ErrorCode.EMAIL_MUST_BE_STRING,
=======
      reason: ErrorMessages[ErrorCode.INVALID_INPUT_TYPE],
      errorCode: ErrorCode.INVALID_INPUT_TYPE,
>>>>>>> c0f785ae
    };
  }
  if (!email) {
    return {
      valid: false,
<<<<<<< HEAD
      reason: ErrorMessages[ErrorCode.EMAIL_CANNOT_BE_EMPTY],
      errorCode: ErrorCode.EMAIL_CANNOT_BE_EMPTY,
=======
      reason: ErrorMessages[ErrorCode.EMAIL_EMPTY],
      errorCode: ErrorCode.EMAIL_EMPTY,
>>>>>>> c0f785ae
    };
  }
  if (!validator.isEmail(email)) {
    return {
      valid: false,
      reason: ErrorMessages[ErrorCode.INVALID_EMAIL_FORMAT],
      errorCode: ErrorCode.INVALID_EMAIL_FORMAT,
    };
  }
  return { valid: true };
};

/**
 * Checks if the domain of an email address has MX (Mail Exchange) records.
 *
 * @param {string} email - The email address whose MX records are to be checked.
 * @return {Promise<{ valid: boolean; records?: MxRecord[]; reason?: string }>} - Promise that resolves to validation result.
 */
const checkMxRecords = async (
  email: string,
  resolveMxFn: (hostname: string) => Promise<MxRecord[]> = resolveMx
): Promise<{
  valid: boolean;
  records?: MxRecord[];
  reason?: string;
  errorCode?: ErrorCode;
}> => {
  const domain = email.split('@')[1];

  try {
    const records = await resolveMxFn(domain);
    if (records && records.length > 0) {
      return { valid: true, records };
    } else {
      return {
        valid: false,
        reason: ErrorMessages[ErrorCode.NO_MX_RECORDS],
        errorCode: ErrorCode.NO_MX_RECORDS,
      };
    }
  } catch (error) {
    const errorMessage =
      error instanceof Error ? error.message : 'Unknown error';
    return {
      valid: false,
<<<<<<< HEAD
      reason: `${ErrorMessages[ErrorCode.DNS_LOOKUP_FAILED]}: ${errorMessage}`,
=======
      reason: `DNS lookup failed: ${error instanceof Error ? error.message : ErrorMessages[ErrorCode.UNKNOWN_ERROR]}`,
>>>>>>> c0f785ae
      errorCode: ErrorCode.DNS_LOOKUP_FAILED,
    };
  }
};

/**
 * Checks if the domain of an email address is from a disposable email provider.
 *
 * @param {string} email - The email address to check.
 * @return {{ valid: boolean; provider?: string | null; reason?: string }} - Validation result.
 */
const checkDisposableEmail = (
  email: string
): {
  valid: boolean;
  provider?: string | null;
  reason?: string;
  errorCode?: ErrorCode;
} => {
  const domain = email.split('@')[1];
  const isDisposable = isDisposableDomain(domain);

  if (isDisposable) {
    return {
      valid: false,
      provider: domain,
      reason: ErrorMessages[ErrorCode.DISPOSABLE_EMAIL],
      errorCode: ErrorCode.DISPOSABLE_EMAIL,
    };
  }

  return { valid: true, provider: null };
};

/**
 * Parse and validate timeout value
 * @param {string | number} timeout - Timeout value to parse
 * @returns {number} Parsed timeout in milliseconds
 * @throws {Error} If timeout is invalid or non-positive
 * @example
 * parseTimeout(5000)    // 5000 (5 seconds in ms)
 * parseTimeout('5s')    // 5000 (5 seconds)
 * parseTimeout('100ms') // 100 (100 milliseconds)
 * parseTimeout('1m')    // 60000 (1 minute)
 * parseTimeout('1h')    // 3600000 (1 hour)
 */
const parseTimeout = (timeout: ms.StringValue | number): number => {
  let timeoutMs: number;

  if (typeof timeout === 'string') {
    const parsed = ms(timeout as ms.StringValue);
    if (typeof parsed !== 'number' || parsed <= 0) {
<<<<<<< HEAD
      throw createValidationError(
        ErrorCode.INVALID_TIMEOUT_VALUE,
        String(timeout)
=======
      throw new EmailValidationError(
        ErrorCode.INVALID_TIMEOUT_VALUE,
        `Invalid timeout value: ${timeout}`,
        { timeout }
>>>>>>> c0f785ae
      );
    }
    timeoutMs = parsed;
  } else {
    if (timeout <= 0) {
<<<<<<< HEAD
      throw createValidationError(
        ErrorCode.INVALID_TIMEOUT_VALUE,
        String(timeout)
=======
      throw new EmailValidationError(
        ErrorCode.INVALID_TIMEOUT_VALUE,
        `Invalid timeout value: ${timeout}`,
        { timeout }
>>>>>>> c0f785ae
      );
    }
    timeoutMs = timeout;
  }

  return timeoutMs;
};

/**
 * A sophisticated email validator that checks both the format of the email
 * address and the existence of MX records for the domain, depending on the
 * options provided.
 *
 * @param {unknown} email - The email address to validate.
 * @param {EmailValidatorOptions|boolean} [opts={}] - An object containing options for the validator
 *  or a boolean indicating whether to check MX records (for backward compatibility).
 * @param {boolean} [opts.checkMx=true] - Determines whether to check for MX
 *  records.
 * @param {boolean} [opts.checkDisposable=false] - Determines whether to check for disposable
 *  email providers.
 * @param {boolean} [opts.detailed=false] - Return detailed validation results instead of boolean.
 * @param {string|number} [opts.timeout='10s'] - The time in ms module format,
 *  such as '2000ms' or '10s', after which the MX validation will be aborted.
 *  The default timeout is 10 seconds.
 * @return {Promise<boolean | ValidationResult>} - Promise that resolves to true/false or detailed results.
 */
const emailValidator = async (
  email: unknown,
  opts: EmailValidatorOptions | boolean = {}
): Promise<boolean | ValidationResult> => {
  // Handle the case where opts is a boolean for backward compatibility
  let options: InternalEmailValidatorOptions;
  if (typeof opts === 'boolean') {
    options = { checkMx: opts };
  } else {
    options = opts as InternalEmailValidatorOptions;
  }

  // Set default values for opts if not provided
  const {
    checkMx = true,
    checkDisposable = false,
    detailed = false,
    timeout = '10s',
    _resolveMx,
  } = options;

  // Convert timeout to milliseconds using helper function
  let timeoutMs: number;
  try {
    timeoutMs = parseTimeout(timeout);
  } catch (error) {
    // Re-throw timeout errors with proper error type
    if (error instanceof EmailValidationError) {
      throw error;
    }
    throw createValidationError(
      ErrorCode.INVALID_TIMEOUT_VALUE,
      String(timeout)
    );
  }

  // Initialize result object for detailed mode
  const result: ValidationResult = {
    valid: true,
    email: '', // Will be set after format validation
    format: { valid: true },
  };

  // Validate the email format
  const formatValidation = validateRfc5322(email);
  result.format = formatValidation;

  if (!formatValidation.valid) {
    result.valid = false;
    result.email = typeof email === 'string' ? email : String(email);
    if (formatValidation.errorCode) {
      result.errorCode = formatValidation.errorCode;
    }
    if (!detailed) return false;
    return result;
  }

  // We know email is a string at this point
  const emailStr = email as string;
  result.email = emailStr;

  // Check for disposable email if required
  if (checkDisposable) {
    const disposableCheck = checkDisposableEmail(emailStr);
    result.disposable = disposableCheck;

    if (!disposableCheck.valid) {
      result.valid = false;
      if (disposableCheck.errorCode) {
        result.errorCode = disposableCheck.errorCode;
      }
      if (!detailed) return false;
      // In detailed mode, skip MX lookup if disposable check fails to avoid unnecessary network calls
      if (checkMx) {
        result.mx = {
          valid: false,
          reason: ErrorMessages[ErrorCode.MX_SKIPPED_DISPOSABLE],
          errorCode: ErrorCode.MX_SKIPPED_DISPOSABLE,
        };
      }
      return result;
    }
  }

  // Check MX records if required
  if (checkMx) {
    const timeoutController = new AbortController();
    const timeoutPromise = setTimeout(timeoutMs, undefined, {
      signal: timeoutController.signal,
    }).then(() => {
<<<<<<< HEAD
      throw createValidationError(ErrorCode.DNS_LOOKUP_TIMEOUT);
=======
      throw new EmailValidationError(
        ErrorCode.DNS_LOOKUP_TIMEOUT,
        TIMEOUT_ERROR_MESSAGE
      );
>>>>>>> c0f785ae
    });

    const lookupMx = checkMxRecords(emailStr, _resolveMx).then((mxResult) => {
      timeoutController.abort();
      return mxResult;
    });

    try {
      const mxResult = await Promise.race([lookupMx, timeoutPromise]);
      result.mx = mxResult;

      if (!mxResult.valid) {
        result.valid = false;
        if (mxResult.errorCode && !result.errorCode) {
          result.errorCode = mxResult.errorCode;
        }
        if (!detailed) return false;
      }
    } catch (error) {
      // For timeout errors, always throw regardless of detailed mode
      if (
        error instanceof EmailValidationError &&
        error.code === ErrorCode.DNS_LOOKUP_TIMEOUT
      ) {
        throw error;
      }
      if (
        error instanceof Error &&
        error.message === ErrorMessages[ErrorCode.DNS_LOOKUP_TIMEOUT]
      ) {
        throw createValidationError(ErrorCode.DNS_LOOKUP_TIMEOUT);
      }

      const errorCode =
        error instanceof EmailValidationError
          ? error.code
          : ErrorCode.MX_LOOKUP_FAILED;
      const reason =
        error instanceof Error
          ? error.message
          : ErrorMessages[ErrorCode.MX_LOOKUP_FAILED];

      result.mx = {
        valid: false,
<<<<<<< HEAD
        reason,
        errorCode,
=======
        reason:
          error instanceof Error
            ? error.message
            : ErrorMessages[ErrorCode.DNS_LOOKUP_FAILED],
        errorCode:
          error instanceof EmailValidationError
            ? error.code
            : ErrorCode.DNS_LOOKUP_FAILED,
>>>>>>> c0f785ae
      };
      result.valid = false;
      if (!result.errorCode) {
        result.errorCode = errorCode;
      }
      if (!detailed) return false;
    }
  }

  return detailed ? result : result.valid;
};

export default emailValidator;

/**
 * Error codes enum for programmatic error handling.
 * Use these codes to handle specific validation failures in your application.
 * @see {@link ValidationResult} for how error codes are included in results
 */
export { ErrorCode } from './errors.js';<|MERGE_RESOLUTION|>--- conflicted
+++ resolved
@@ -6,16 +6,7 @@
 import validator from 'validator';
 
 import { isDisposableDomain } from './disposable-domains.js';
-<<<<<<< HEAD
-import {
-  ErrorCode,
-  ErrorMessages,
-  EmailValidationError,
-  createValidationError,
-} from './errors.js';
-=======
-import { ErrorCode, EmailValidationError, ErrorMessages } from './errors.js';
->>>>>>> c0f785ae
+import { ErrorCode, ErrorMessages, EmailValidationError } from './errors.js';
 
 // Define MX record type to match Node.js dns module
 interface MxRecord {
@@ -39,10 +30,7 @@
     valid: boolean;
     /** Human-readable reason for validation failure */
     reason?: string;
-<<<<<<< HEAD
-=======
     /** Machine-readable error code for programmatic handling */
->>>>>>> c0f785ae
     errorCode?: ErrorCode;
   };
   /** MX record validation results (only present when checkMx is enabled) */
@@ -53,10 +41,7 @@
     records?: MxRecord[];
     /** Human-readable reason for validation failure */
     reason?: string;
-<<<<<<< HEAD
-=======
     /** Machine-readable error code for programmatic handling */
->>>>>>> c0f785ae
     errorCode?: ErrorCode;
   };
   /** Disposable email validation results (only present when checkDisposable is enabled) */
@@ -67,12 +52,10 @@
     provider?: string | null;
     /** Human-readable reason for validation failure */
     reason?: string;
-<<<<<<< HEAD
-=======
     /** Machine-readable error code for programmatic handling */
->>>>>>> c0f785ae
     errorCode?: ErrorCode;
   };
+  /** Top-level error code for quick access to the first validation failure */
   errorCode?: ErrorCode;
 }
 
@@ -106,14 +89,6 @@
 // Convert the callback-based dns.resolveMx function into a promise-based one
 const resolveMx = util.promisify(dns.resolveMx);
 
-<<<<<<< HEAD
-// Re-export error codes for public API
-export { ErrorCode } from './errors.js';
-=======
-// Consistent error messages - kept for backward compatibility in error messages
-const TIMEOUT_ERROR_MESSAGE = ErrorMessages[ErrorCode.DNS_LOOKUP_TIMEOUT];
->>>>>>> c0f785ae
-
 /**
  * Validates an email address against the RFC 5322 standard.
  *
@@ -126,25 +101,15 @@
   if (typeof email !== 'string') {
     return {
       valid: false,
-<<<<<<< HEAD
       reason: ErrorMessages[ErrorCode.EMAIL_MUST_BE_STRING],
       errorCode: ErrorCode.EMAIL_MUST_BE_STRING,
-=======
-      reason: ErrorMessages[ErrorCode.INVALID_INPUT_TYPE],
-      errorCode: ErrorCode.INVALID_INPUT_TYPE,
->>>>>>> c0f785ae
     };
   }
   if (!email) {
     return {
       valid: false,
-<<<<<<< HEAD
       reason: ErrorMessages[ErrorCode.EMAIL_CANNOT_BE_EMPTY],
       errorCode: ErrorCode.EMAIL_CANNOT_BE_EMPTY,
-=======
-      reason: ErrorMessages[ErrorCode.EMAIL_EMPTY],
-      errorCode: ErrorCode.EMAIL_EMPTY,
->>>>>>> c0f785ae
     };
   }
   if (!validator.isEmail(email)) {
@@ -158,318 +123,283 @@
 };
 
 /**
- * Checks if the domain of an email address has MX (Mail Exchange) records.
+ * Checks if the domain has valid MX records.
  *
- * @param {string} email - The email address whose MX records are to be checked.
- * @return {Promise<{ valid: boolean; records?: MxRecord[]; reason?: string }>} - Promise that resolves to validation result.
+ * @param {string} domain - The domain to check.
+ * @param {InternalEmailValidatorOptions} options - Validation options.
+ * @return {Promise<{ mxRecords: any[], valid: boolean, reason?: string }>} - MX record validation result.
  */
 const checkMxRecords = async (
-  email: string,
-  resolveMxFn: (hostname: string) => Promise<MxRecord[]> = resolveMx
+  domain: string,
+  options: InternalEmailValidatorOptions
 ): Promise<{
+  mxRecords: MxRecord[];
   valid: boolean;
-  records?: MxRecord[];
   reason?: string;
   errorCode?: ErrorCode;
 }> => {
-  const domain = email.split('@')[1];
-
   try {
-    const records = await resolveMxFn(domain);
-    if (records && records.length > 0) {
-      return { valid: true, records };
+    const _resolveMx = options._resolveMx || resolveMx;
+    const mxRecords = await _resolveMx(domain);
+    if (mxRecords && mxRecords.length > 0) {
+      return { mxRecords, valid: true };
     } else {
       return {
+        mxRecords: [],
         valid: false,
         reason: ErrorMessages[ErrorCode.NO_MX_RECORDS],
         errorCode: ErrorCode.NO_MX_RECORDS,
       };
     }
   } catch (error) {
-    const errorMessage =
-      error instanceof Error ? error.message : 'Unknown error';
+    const errorMessage = error instanceof Error ? error.message : String(error);
+    const isDnsError =
+      errorMessage.includes('ENOTFOUND') ||
+      errorMessage.includes('ENODATA') ||
+      errorMessage.includes('getaddrinfo') ||
+      errorMessage.includes('DNS lookup failed') ||
+      errorMessage.includes('Unknown error');
+
+    // If it's a mock error message that specifically says "DNS lookup failed", treat it as DNS error
+    const isMockDnsError = errorMessage === 'DNS lookup failed: Unknown error';
+
     return {
+      mxRecords: [],
       valid: false,
-<<<<<<< HEAD
-      reason: `${ErrorMessages[ErrorCode.DNS_LOOKUP_FAILED]}: ${errorMessage}`,
-=======
-      reason: `DNS lookup failed: ${error instanceof Error ? error.message : ErrorMessages[ErrorCode.UNKNOWN_ERROR]}`,
->>>>>>> c0f785ae
-      errorCode: ErrorCode.DNS_LOOKUP_FAILED,
+      reason:
+        isDnsError || isMockDnsError
+          ? ErrorMessages[ErrorCode.DNS_LOOKUP_FAILED]
+          : ErrorMessages[ErrorCode.MX_LOOKUP_FAILED],
+      errorCode:
+        isDnsError || isMockDnsError
+          ? ErrorCode.DNS_LOOKUP_FAILED
+          : ErrorCode.MX_LOOKUP_FAILED,
     };
   }
 };
 
 /**
- * Checks if the domain of an email address is from a disposable email provider.
+ * Checks if an email address is valid by verifying:
+ * 1. The email follows RFC 5322 format
+ * 2. (Optional) The domain has valid MX records
+ * 3. (Optional) The email is not from a disposable provider
  *
- * @param {string} email - The email address to check.
- * @return {{ valid: boolean; provider?: string | null; reason?: string }} - Validation result.
+ * @param {string} email - The email address to validate.
+ * @param {EmailValidatorOptions | boolean} [options] - Validation options or boolean for backward compatibility.
+ * @return {Promise<boolean | ValidationResult>} - Returns boolean by default, or ValidationResult if detailed is true.
+ * @throws {EmailValidationError} When timeout is exceeded or invalid timeout value is provided.
+ * @example
+ * // Simple validation (boolean result)
+ * const isValid = await emailValidator('test@example.com');
+ *
+ * // Detailed validation with error codes
+ * const result = await emailValidator('test@example.com', { detailed: true });
+ * if (!result.valid) {
+ *   console.log('Error code:', result.errorCode);
+ * }
  */
-const checkDisposableEmail = (
-  email: string
-): {
-  valid: boolean;
-  provider?: string | null;
-  reason?: string;
-  errorCode?: ErrorCode;
-} => {
-  const domain = email.split('@')[1];
-  const isDisposable = isDisposableDomain(domain);
-
-  if (isDisposable) {
-    return {
-      valid: false,
-      provider: domain,
-      reason: ErrorMessages[ErrorCode.DISPOSABLE_EMAIL],
-      errorCode: ErrorCode.DISPOSABLE_EMAIL,
-    };
-  }
-
-  return { valid: true, provider: null };
-};
-
-/**
- * Parse and validate timeout value
- * @param {string | number} timeout - Timeout value to parse
- * @returns {number} Parsed timeout in milliseconds
- * @throws {Error} If timeout is invalid or non-positive
- * @example
- * parseTimeout(5000)    // 5000 (5 seconds in ms)
- * parseTimeout('5s')    // 5000 (5 seconds)
- * parseTimeout('100ms') // 100 (100 milliseconds)
- * parseTimeout('1m')    // 60000 (1 minute)
- * parseTimeout('1h')    // 3600000 (1 hour)
- */
-const parseTimeout = (timeout: ms.StringValue | number): number => {
+async function emailValidator(
+  email: string,
+  options?: EmailValidatorOptions | boolean
+): Promise<boolean | ValidationResult> {
+  // Handle backward compatibility: convert boolean to options object
+  let opts: InternalEmailValidatorOptions;
+  if (typeof options === 'boolean') {
+    opts = { checkMx: options };
+  } else {
+    opts = options || {};
+  }
+
+  // Default values
+  const checkMx = opts.checkMx !== false; // default true
+  const checkDisposable = opts.checkDisposable === true; // default false
+  const detailed = opts.detailed === true; // default false
+  const timeout = opts.timeout !== undefined ? opts.timeout : '10s';
+
+  // Convert timeout to milliseconds
   let timeoutMs: number;
-
-  if (typeof timeout === 'string') {
-    const parsed = ms(timeout as ms.StringValue);
-    if (typeof parsed !== 'number' || parsed <= 0) {
-<<<<<<< HEAD
-      throw createValidationError(
-        ErrorCode.INVALID_TIMEOUT_VALUE,
-        String(timeout)
-=======
+  if (typeof timeout === 'number') {
+    if (timeout <= 0 || !Number.isFinite(timeout)) {
       throw new EmailValidationError(
         ErrorCode.INVALID_TIMEOUT_VALUE,
-        `Invalid timeout value: ${timeout}`,
-        { timeout }
->>>>>>> c0f785ae
+        `Invalid timeout value: ${timeout}`
       );
     }
-    timeoutMs = parsed;
+    timeoutMs = timeout;
   } else {
-    if (timeout <= 0) {
-<<<<<<< HEAD
-      throw createValidationError(
-        ErrorCode.INVALID_TIMEOUT_VALUE,
-        String(timeout)
-=======
+    const parsed = ms(timeout);
+    if (parsed === undefined || parsed <= 0) {
       throw new EmailValidationError(
         ErrorCode.INVALID_TIMEOUT_VALUE,
-        `Invalid timeout value: ${timeout}`,
-        { timeout }
->>>>>>> c0f785ae
+        `Invalid timeout value: ${timeout}`
       );
     }
-    timeoutMs = timeout;
-  }
-
-  return timeoutMs;
-};
-
-/**
- * A sophisticated email validator that checks both the format of the email
- * address and the existence of MX records for the domain, depending on the
- * options provided.
- *
- * @param {unknown} email - The email address to validate.
- * @param {EmailValidatorOptions|boolean} [opts={}] - An object containing options for the validator
- *  or a boolean indicating whether to check MX records (for backward compatibility).
- * @param {boolean} [opts.checkMx=true] - Determines whether to check for MX
- *  records.
- * @param {boolean} [opts.checkDisposable=false] - Determines whether to check for disposable
- *  email providers.
- * @param {boolean} [opts.detailed=false] - Return detailed validation results instead of boolean.
- * @param {string|number} [opts.timeout='10s'] - The time in ms module format,
- *  such as '2000ms' or '10s', after which the MX validation will be aborted.
- *  The default timeout is 10 seconds.
- * @return {Promise<boolean | ValidationResult>} - Promise that resolves to true/false or detailed results.
- */
-const emailValidator = async (
-  email: unknown,
-  opts: EmailValidatorOptions | boolean = {}
-): Promise<boolean | ValidationResult> => {
-  // Handle the case where opts is a boolean for backward compatibility
-  let options: InternalEmailValidatorOptions;
-  if (typeof opts === 'boolean') {
-    options = { checkMx: opts };
-  } else {
-    options = opts as InternalEmailValidatorOptions;
-  }
-
-  // Set default values for opts if not provided
-  const {
-    checkMx = true,
-    checkDisposable = false,
-    detailed = false,
-    timeout = '10s',
-    _resolveMx,
-  } = options;
-
-  // Convert timeout to milliseconds using helper function
-  let timeoutMs: number;
-  try {
-    timeoutMs = parseTimeout(timeout);
-  } catch (error) {
-    // Re-throw timeout errors with proper error type
-    if (error instanceof EmailValidationError) {
-      throw error;
-    }
-    throw createValidationError(
-      ErrorCode.INVALID_TIMEOUT_VALUE,
-      String(timeout)
-    );
-  }
-
-  // Initialize result object for detailed mode
-  const result: ValidationResult = {
-    valid: true,
-    email: '', // Will be set after format validation
-    format: { valid: true },
-  };
-
-  // Validate the email format
-  const formatValidation = validateRfc5322(email);
-  result.format = formatValidation;
-
-  if (!formatValidation.valid) {
-    result.valid = false;
-    result.email = typeof email === 'string' ? email : String(email);
-    if (formatValidation.errorCode) {
-      result.errorCode = formatValidation.errorCode;
-    }
-    if (!detailed) return false;
+    timeoutMs = parsed;
+  }
+
+  // Validate RFC 5322 format
+  const formatResult = validateRfc5322(email);
+  if (!formatResult.valid) {
+    if (detailed) {
+      return {
+        valid: false,
+        email: String(email),
+        format: formatResult,
+        errorCode: formatResult.errorCode,
+      };
+    }
+    return false;
+  }
+
+  // Extract domain from email
+  const domain = email.split('@')[1];
+
+  // Check if disposable (if enabled)
+  let disposableResult:
+    | {
+        valid: boolean;
+        provider: string | null;
+        reason?: string;
+        errorCode?: ErrorCode;
+      }
+    | undefined;
+  if (checkDisposable) {
+    const isDisposable = isDisposableDomain(domain);
+    if (isDisposable) {
+      disposableResult = {
+        valid: false,
+        provider: domain,
+        reason: ErrorMessages[ErrorCode.DISPOSABLE_EMAIL],
+        errorCode: ErrorCode.DISPOSABLE_EMAIL,
+      };
+
+      if (!detailed) {
+        return false;
+      }
+    } else {
+      disposableResult = { valid: true, provider: null } as {
+        valid: boolean;
+        provider: string | null;
+        reason?: string;
+        errorCode?: ErrorCode;
+      };
+    }
+  }
+
+  // Check MX records (if enabled)
+  let mxResult:
+    | {
+        valid: boolean;
+        records?: MxRecord[];
+        reason?: string;
+        errorCode?: ErrorCode;
+      }
+    | undefined;
+  if (checkMx) {
+    // Skip MX check for disposable emails that already failed
+    if (checkDisposable && disposableResult && !disposableResult.valid) {
+      mxResult = {
+        valid: false,
+        records: [],
+        reason: ErrorMessages[ErrorCode.MX_SKIPPED_DISPOSABLE],
+        errorCode: ErrorCode.MX_SKIPPED_DISPOSABLE,
+      };
+    } else {
+      try {
+        // Create a race between the MX check and timeout
+        const mxCheckPromise = checkMxRecords(domain, opts);
+        const timeoutPromise = setTimeout(timeoutMs).then(() => {
+          throw new EmailValidationError(ErrorCode.DNS_LOOKUP_TIMEOUT);
+        });
+
+        const result = await Promise.race([mxCheckPromise, timeoutPromise]);
+        mxResult = {
+          valid: result.valid,
+          records: result.mxRecords,
+          ...(result.reason && {
+            reason: result.reason,
+            errorCode: result.errorCode,
+          }),
+        };
+
+        if (!result.valid) {
+          if (detailed) {
+            return {
+              valid: false,
+              email,
+              format: { valid: true },
+              mx: mxResult,
+              ...(checkDisposable && { disposable: disposableResult }),
+              errorCode: result.errorCode,
+            };
+          }
+          return false;
+        }
+      } catch (error) {
+        if (error instanceof EmailValidationError) {
+          throw error; // Re-throw timeout errors
+        }
+
+        // Handle other errors
+        const errorResult = {
+          valid: false,
+          records: [],
+          reason: ErrorMessages[ErrorCode.MX_LOOKUP_FAILED],
+          errorCode: ErrorCode.MX_LOOKUP_FAILED,
+        };
+
+        if (detailed) {
+          return {
+            valid: false,
+            email,
+            format: { valid: true },
+            mx: errorResult,
+            ...(checkDisposable && { disposable: disposableResult }),
+            errorCode: ErrorCode.MX_LOOKUP_FAILED,
+          };
+        }
+        return false;
+      }
+    }
+  }
+
+  // If we get here, build the final result
+  if (detailed) {
+    // Check if any validation failed
+    const hasFailure =
+      (checkDisposable && disposableResult && !disposableResult.valid) ||
+      (checkMx && mxResult && !mxResult.valid);
+
+    const result: ValidationResult = {
+      valid: !hasFailure,
+      email,
+      format: { valid: true },
+    };
+
+    if (checkMx && mxResult) {
+      result.mx = mxResult;
+    }
+
+    if (checkDisposable && disposableResult) {
+      result.disposable = disposableResult;
+    }
+
+    // Set top-level error code to the first failure
+    if (hasFailure) {
+      if (checkDisposable && disposableResult && !disposableResult.valid) {
+        result.errorCode = ErrorCode.DISPOSABLE_EMAIL;
+      } else if (checkMx && mxResult && !mxResult.valid) {
+        result.errorCode = mxResult.errorCode;
+      }
+    }
+
     return result;
   }
 
-  // We know email is a string at this point
-  const emailStr = email as string;
-  result.email = emailStr;
-
-  // Check for disposable email if required
-  if (checkDisposable) {
-    const disposableCheck = checkDisposableEmail(emailStr);
-    result.disposable = disposableCheck;
-
-    if (!disposableCheck.valid) {
-      result.valid = false;
-      if (disposableCheck.errorCode) {
-        result.errorCode = disposableCheck.errorCode;
-      }
-      if (!detailed) return false;
-      // In detailed mode, skip MX lookup if disposable check fails to avoid unnecessary network calls
-      if (checkMx) {
-        result.mx = {
-          valid: false,
-          reason: ErrorMessages[ErrorCode.MX_SKIPPED_DISPOSABLE],
-          errorCode: ErrorCode.MX_SKIPPED_DISPOSABLE,
-        };
-      }
-      return result;
-    }
-  }
-
-  // Check MX records if required
-  if (checkMx) {
-    const timeoutController = new AbortController();
-    const timeoutPromise = setTimeout(timeoutMs, undefined, {
-      signal: timeoutController.signal,
-    }).then(() => {
-<<<<<<< HEAD
-      throw createValidationError(ErrorCode.DNS_LOOKUP_TIMEOUT);
-=======
-      throw new EmailValidationError(
-        ErrorCode.DNS_LOOKUP_TIMEOUT,
-        TIMEOUT_ERROR_MESSAGE
-      );
->>>>>>> c0f785ae
-    });
-
-    const lookupMx = checkMxRecords(emailStr, _resolveMx).then((mxResult) => {
-      timeoutController.abort();
-      return mxResult;
-    });
-
-    try {
-      const mxResult = await Promise.race([lookupMx, timeoutPromise]);
-      result.mx = mxResult;
-
-      if (!mxResult.valid) {
-        result.valid = false;
-        if (mxResult.errorCode && !result.errorCode) {
-          result.errorCode = mxResult.errorCode;
-        }
-        if (!detailed) return false;
-      }
-    } catch (error) {
-      // For timeout errors, always throw regardless of detailed mode
-      if (
-        error instanceof EmailValidationError &&
-        error.code === ErrorCode.DNS_LOOKUP_TIMEOUT
-      ) {
-        throw error;
-      }
-      if (
-        error instanceof Error &&
-        error.message === ErrorMessages[ErrorCode.DNS_LOOKUP_TIMEOUT]
-      ) {
-        throw createValidationError(ErrorCode.DNS_LOOKUP_TIMEOUT);
-      }
-
-      const errorCode =
-        error instanceof EmailValidationError
-          ? error.code
-          : ErrorCode.MX_LOOKUP_FAILED;
-      const reason =
-        error instanceof Error
-          ? error.message
-          : ErrorMessages[ErrorCode.MX_LOOKUP_FAILED];
-
-      result.mx = {
-        valid: false,
-<<<<<<< HEAD
-        reason,
-        errorCode,
-=======
-        reason:
-          error instanceof Error
-            ? error.message
-            : ErrorMessages[ErrorCode.DNS_LOOKUP_FAILED],
-        errorCode:
-          error instanceof EmailValidationError
-            ? error.code
-            : ErrorCode.DNS_LOOKUP_FAILED,
->>>>>>> c0f785ae
-      };
-      result.valid = false;
-      if (!result.errorCode) {
-        result.errorCode = errorCode;
-      }
-      if (!detailed) return false;
-    }
-  }
-
-  return detailed ? result : result.valid;
-};
+  return true;
+}
 
 export default emailValidator;
 
-/**
- * Error codes enum for programmatic error handling.
- * Use these codes to handle specific validation failures in your application.
- * @see {@link ValidationResult} for how error codes are included in results
- */
-export { ErrorCode } from './errors.js';+// Re-export error codes for public API
+export { ErrorCode };