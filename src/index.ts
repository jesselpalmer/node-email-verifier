--- conflicted
+++ resolved
@@ -8,26 +8,12 @@
 import { isDisposableDomain } from './disposable-domains.js';
 import { ErrorCode, ErrorMessages, EmailValidationError } from './errors.js';
 import { createDebugLogger } from './debug-logger.js';
-<<<<<<< HEAD
-
-/**
- * MX (Mail Exchange) record type matching Node.js dns module.
- * Used in MX record validation results.
- */
-export interface MxRecord {
-  /** The hostname of the mail server */
-  exchange: string;
-  /** The priority of the mail server (lower values = higher priority) */
-  priority: number;
-}
-=======
 import {
   globalMxCache,
   type CacheStatistics,
   type MxCacheOptions,
 } from './mx-cache.js';
 import type { MxRecord } from './types.js';
->>>>>>> 8b372451
 
 /**
  * Detailed validation result returned when `detailed: true` option is used.
@@ -659,18 +645,11 @@
 
 export default emailValidator;
 
-<<<<<<< HEAD
 // Re-export error types and utilities for public API
-=======
-// Re-export error codes and utilities for public API
->>>>>>> 8b372451
 export {
   ErrorCode,
   EmailValidationError,
   isEmailValidationError,
-<<<<<<< HEAD
-} from './errors.js';
-=======
 } from './errors.js';
 
 // Re-export types
@@ -678,5 +657,4 @@
 
 // Re-export cache utilities
 export { globalMxCache } from './mx-cache.js';
-export type { CacheStatistics, MxCacheOptions } from './mx-cache.js';
->>>>>>> 8b372451
+export type { CacheStatistics, MxCacheOptions } from './mx-cache.js';