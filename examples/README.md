--- conflicted
+++ resolved
@@ -95,7 +95,6 @@
 node examples/debug-mode.js
 ```
 
-<<<<<<< HEAD
 ### 7. [enhanced-types.js](./enhanced-types.js)
 
 #### Enhanced TypeScript Types (v3.4.0+)
@@ -107,8 +106,9 @@
 
 ```bash
 node examples/enhanced-types.js
-=======
-### 7. [mx-caching.js](./mx-caching.js)
+```
+
+### 8. [mx-caching.js](./mx-caching.js)
 
 #### MX Record Caching (v3.4.0+)
 
@@ -119,7 +119,6 @@
 
 ```bash
 node examples/mx-caching.js
->>>>>>> 8b372451
 ```
 
 ## Key Features Demonstrated
